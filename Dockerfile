ARG ARCH=$TARGETARCH
####################################################################################################
# base
####################################################################################################
FROM alpine:3.16.2 as base
ARG ARCH
RUN apk update && apk upgrade && \
    apk add ca-certificates && \
    apk --no-cache add tzdata

<<<<<<< HEAD
ENV ARGO_VERSION=v3.4.0
=======
ENV ARGO_VERSION=v3.4.1
>>>>>>> 57376875

RUN wget -q https://github.com/argoproj/argo-workflows/releases/download/${ARGO_VERSION}/argo-linux-${ARCH}.gz
RUN gunzip -f argo-linux-${ARCH}.gz
RUN chmod +x argo-linux-${ARCH}
RUN mv ./argo-linux-${ARCH} /usr/local/bin/argo
COPY dist/argo-events-linux-${ARCH} /bin/argo-events
RUN chmod +x /bin/argo-events

####################################################################################################
# argo-events
####################################################################################################
FROM scratch as argo-events
ARG ARCH
COPY --from=base /usr/share/zoneinfo /usr/share/zoneinfo
COPY --from=base /etc/ssl/certs/ca-certificates.crt /etc/ssl/certs/ca-certificates.crt
COPY --from=base /usr/local/bin/argo /usr/local/bin/argo
COPY --from=base /bin/argo-events /bin/argo-events
ENTRYPOINT [ "/bin/argo-events" ]<|MERGE_RESOLUTION|>--- conflicted
+++ resolved
@@ -8,11 +8,7 @@
     apk add ca-certificates && \
     apk --no-cache add tzdata
 
-<<<<<<< HEAD
-ENV ARGO_VERSION=v3.4.0
-=======
 ENV ARGO_VERSION=v3.4.1
->>>>>>> 57376875
 
 RUN wget -q https://github.com/argoproj/argo-workflows/releases/download/${ARGO_VERSION}/argo-linux-${ARCH}.gz
 RUN gunzip -f argo-linux-${ARCH}.gz
