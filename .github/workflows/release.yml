--- conflicted
+++ resolved
@@ -152,11 +152,7 @@
           password: ${{ secrets.QUAYIO_PASSWORD }}
 
       - name: Install cosign
-<<<<<<< HEAD
         uses: sigstore/cosign-installer@59acb6260d9c0ba8f4a2f9d9b48431a222b68e20 # v3.5.0
-=======
-        uses: sigstore/cosign-installer@6e04d228eb30da1757ee4e1dd75a0ec73a653e06 # v3.1.1
->>>>>>> d628059a
         with:
           cosign-release: 'v2.1.1'
 
