--- conflicted
+++ resolved
@@ -24,15 +24,9 @@
         uses: actions/checkout@v3
 
       - name: Setup Go
-<<<<<<< HEAD
-        uses: actions/setup-go@v3.2.0
-        with:
-          go-version: 1.19
-=======
         uses: actions/setup-go@v3.5.0
         with:
           go-version: "1.20"
->>>>>>> 57376875
 
       - name: Build binaries
         run: |
@@ -96,26 +90,15 @@
           else
             echo "VERSION=${GITHUB_REF##*/}" >> $GITHUB_ENV
           fi
-<<<<<<< HEAD
-      - uses: actions/setup-go@v3.2.0
-        with:
-          go-version: 1.19
-=======
       - uses: actions/setup-go@v3.5.0
         with:
           go-version: "1.20"
->>>>>>> 57376875
       - uses: actions/checkout@v3
       - run: go install sigs.k8s.io/bom/cmd/bom@v0.2.0
       - run: go install github.com/spdx/spdx-sbom-generator/cmd/generator@v0.0.13
       - run: mkdir -p dist
-<<<<<<< HEAD
-      - run: generator -o dist -p .
-      - run: bom generate --image quay.io/codefresh/argo-events:$VERSION -o dist/argo-events.spdx
-=======
       - run: generator -o /tmp -p .
       - run: bom generate --image quay.io/argoproj/argo-events:$VERSION -o /tmp/argo-events.spdx
->>>>>>> 57376875
       # pack the boms into one file to make it easy to download
       - run: cd /tmp && tar -zcf sbom.tar.gz *.spdx
       - uses: actions/upload-artifact@v3
