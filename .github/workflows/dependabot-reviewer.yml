--- conflicted
+++ resolved
@@ -15,11 +15,7 @@
     steps:
       - name: Dependabot metadata
         id: metadata
-<<<<<<< HEAD
-        uses: dependabot/fetch-metadata@v1.3.3
-=======
         uses: dependabot/fetch-metadata@v1.4.0
->>>>>>> 57376875
         with:
           github-token: "${{ secrets.GITHUB_TOKEN }}"
       - name: Approve PR
