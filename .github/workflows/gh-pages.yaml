name: gh-pages

on:
  push:
    branches:
      - master

permissions:
  contents: read

jobs:
  deploy:
    permissions:
      contents: write  # for peaceiris/actions-gh-pages to push pages branch
    if: github.repository == 'argoproj/argo-events'
    runs-on: ubuntu-latest
    steps:
      - uses: actions/checkout@v3
      - name: Setup Python
<<<<<<< HEAD
        uses: actions/setup-python@v4.2.0
        with:
          python-version: 3.9
      - name: Setup Golang
        uses: actions/setup-go@v3.2.0
        with:
          go-version: '1.19'
=======
        uses: actions/setup-python@v4.6.0
        with:
          python-version: 3.9
      - name: Setup Golang
        uses: actions/setup-go@v3.5.0
        with:
          go-version: '1.20'
>>>>>>> 57376875
      - name: build
        run: |
          pip install mkdocs==1.3.0 mkdocs_material==8.2.9
          mkdocs build
      - name: deploy
        uses: peaceiris/actions-gh-pages@v3
        with:
          github_token: ${{ secrets.GITHUB_TOKEN }}
          publish_dir: ./site<|MERGE_RESOLUTION|>--- conflicted
+++ resolved
@@ -17,15 +17,6 @@
     steps:
       - uses: actions/checkout@v3
       - name: Setup Python
-<<<<<<< HEAD
-        uses: actions/setup-python@v4.2.0
-        with:
-          python-version: 3.9
-      - name: Setup Golang
-        uses: actions/setup-go@v3.2.0
-        with:
-          go-version: '1.19'
-=======
         uses: actions/setup-python@v4.6.0
         with:
           python-version: 3.9
@@ -33,7 +24,6 @@
         uses: actions/setup-go@v3.5.0
         with:
           go-version: '1.20'
->>>>>>> 57376875
       - name: build
         run: |
           pip install mkdocs==1.3.0 mkdocs_material==8.2.9
