--- conflicted
+++ resolved
@@ -29,21 +29,6 @@
         package main
 
         import (
-<<<<<<< HEAD
-        	"fmt"
-        	"io"
-        	"net/http"
-        )
-
-        func hello(w http.ResponseWriter, req *http.Request) {
-        	body, err := io.ReadAll(req.Body)
-        	if err != nil {
-        		fmt.Printf("%+v\n", err)
-        		return
-        	}
-        	fmt.Println(string(body))
-        	fmt.Fprintf(w, "hello\n")
-=======
          "fmt"
          "io"
          "net/http"
@@ -57,7 +42,6 @@
          }
          fmt.Println(string(body))
          fmt.Fprintf(w, "hello\n")
->>>>>>> 57376875
         }
 
         func main() {
@@ -78,11 +62,7 @@
 
         kubectl -n argo-events port-forward <http-server-pod-name> 8090:8090
 
-<<<<<<< HEAD
-5.  Our goals is to seamlessly integrate Minio S3 bucket notifications with REST API server created in previous step. So,
-=======
 5. Our goals is to seamlessly integrate Minio S3 bucket notifications with REST API server created in previous step. So,
->>>>>>> 57376875
     lets set up the Minio event-source available [here](https://argoproj.github.io/argo-events/setup/minio/).
     Don't create the sensor as we will be deploying it in next step.
 
@@ -90,15 +70,9 @@
 
         kubectl apply -n argo-events -f https://raw.githubusercontent.com/argoproj/argo-events/stable/examples/sensors/http-trigger.yaml
 
-<<<<<<< HEAD
 7.  Now, drop a file onto `input` bucket in Minio server.
 
-8.  The sensor has triggered a http request to the http server. Take a look at the logs.
-=======
-7. Now, drop a file onto `input` bucket in Minio server.
-
 8. The sensor has triggered a http request to the http server. Take a look at the logs.
->>>>>>> 57376875
 
         server is listening on 8090
         {"type":"minio","bucket":"input"}
@@ -181,48 +155,31 @@
 OpenFaaS offers a simple way to spin up serverless functions. Lets see how we can leverage Argo Events HTTP trigger
 to invoke OpenFaaS function.
 
-<<<<<<< HEAD
 1.  If you don't have OpenFaaS installed, follow the [instructions](https://docs.openfaas.com/deployment/kubernetes/).
 
-2.  Let's create a basic function. You can follow the [steps](https://blog.alexellis.io/serverless-golang-with-openfaas/).
-=======
-1. If you don't have OpenFaaS installed, follow the [instructions](https://docs.openfaas.com/deployment/kubernetes/).
-
 2. Let's create a basic function. You can follow the [steps](https://blog.alexellis.io/serverless-golang-with-openfaas/).
->>>>>>> 57376875
     to set up the function.
 
          package function
 
          import (
-<<<<<<< HEAD
-         	"fmt"
-=======
           "fmt"
->>>>>>> 57376875
          )
 
          // Handle a serverless request
          func Handle(req []byte) string {
-<<<<<<< HEAD
-         	return fmt.Sprintf("Hello, Go. You said: %s", string(req))
-=======
           return fmt.Sprintf("Hello, Go. You said: %s", string(req))
->>>>>>> 57376875
          }
 
-3.  Make sure the function pod is up and running.
-
-4.  We are going to invoke OpenFaaS function on a message on Redis Subscriber.
-
-<<<<<<< HEAD
 5.  Let's set up the Redis Database, Redis PubSub event-source as specified [here](https://argoproj.github.io/argo-events/setup/redis/).
-=======
+    Do not create the Redis sensor, we are going to create it in next step.
+
+4. We are going to invoke OpenFaaS function on a message on Redis Subscriber.
+
 5. Let's set up the Redis Database, Redis PubSub event-source as specified [here](https://argoproj.github.io/argo-events/setup/redis/).
->>>>>>> 57376875
     Do not create the Redis sensor, we are going to create it in next step.
 
-6.  Let's create the sensor with OpenFaaS trigger.
+6. Let's create the sensor with OpenFaaS trigger.
 
         apiVersion: argoproj.io/v1alpha1
         kind: Sensor
@@ -266,11 +223,7 @@
 
 4.  Now, we are going to invoke the Kubeless function when a message is placed on a NATS queue.
 
-<<<<<<< HEAD
-5.  Let's set up the NATS event-source. Follow [instructions](https://argoproj.github.io/argo-events/setup/nats/#setup) for details.
-=======
 5. Let's set up the NATS event-source. Follow [instructions](https://argoproj.github.io/argo-events/setup/nats/#setup) for details.
->>>>>>> 57376875
     Do not create the NATS sensor, we are going to create it in next step.
 
 6.  Let's create NATS sensor with HTTP trigger.
