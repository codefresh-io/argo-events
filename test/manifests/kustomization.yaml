--- conflicted
+++ resolved
@@ -26,41 +26,18 @@
       value:
         name: IMAGE_PULL_POLICY
         value: IfNotPresent
-<<<<<<< HEAD
   target:
     kind: Deployment
     name: controller-manager
-
-=======
-    target:
-      kind: Deployment
-      name: controller-manager
-  - patch: |-
-      - op: replace
-        path: /spec/template/spec/containers/0/imagePullPolicy
-        value: IfNotPresent
-    target:
-      kind: Deployment
-      name: events-webhook
-  - patch: |-
-      - op: add
-        path: /spec/template/spec/containers/0/env/-
-        value:
-          name: IMAGE_PULL_POLICY
-          value: IfNotPresent
-    target:
-      kind: Deployment
-      name: controller-manager
-  - patch: |-
-      - op: add
-        path: /spec/template/spec/containers/0/env/-
-        value:
-          name: SHOULD_REPORT_TO_CF
-          value: "false"
-    target:
-      kind: Deployment
-      name: controller-manager
->>>>>>> 9f3cc0f8
+- patch: |-
+    - op: add
+      path: /spec/template/spec/containers/0/env/-
+      value:
+        name: SHOULD_REPORT_TO_CF
+        value: "false"
+  target:
+    kind: Deployment
+    name: controller-manager
 namespace: argo-events
 
 labels:
