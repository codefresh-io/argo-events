--- conflicted
+++ resolved
@@ -156,11 +156,7 @@
 
 func defaultPodLogCheckOptions() *podLogCheckOptions {
 	return &podLogCheckOptions{
-<<<<<<< HEAD
-		timeout: 10 * time.Second,
-=======
 		timeout: 15 * time.Second,
->>>>>>> 57376875
 		count:   -1,
 	}
 }
