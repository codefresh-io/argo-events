--- conflicted
+++ resolved
@@ -13,11 +13,7 @@
         data:
           # Type of Github event that triggered the delivery: [pull_request, push, issues, label, ...]
           # https://docs.github.com/en/developers/webhooks-and-events/webhook-events-and-payloads
-<<<<<<< HEAD
-          - path: header.X-Github-Event
-=======
           - path: headers.X-Github-Event
->>>>>>> 57376875
             type: string
             value:
               - pull_request
