--- conflicted
+++ resolved
@@ -12,12 +12,8 @@
 
 images:
 - name: quay.io/argoproj/argo-events
-<<<<<<< HEAD
-  newTag: v1.9.2
-=======
   newName: quay.io/codefresh/argo-events
   newTag: v1.9.0-cap-CR-22221
->>>>>>> d628059a
 
 patches:
 - patch: |-
@@ -32,8 +28,4 @@
             - name: controller-manager
               env:
                 - name: ARGO_EVENTS_IMAGE
-<<<<<<< HEAD
-                  value: quay.io/argoproj/argo-events:v1.9.2
-=======
-                  value: quay.io/codefresh/argo-events:v1.9.0-cap-CR-22221
->>>>>>> d628059a
+                  value: quay.io/codefresh/argo-events:v1.9.0-cap-CR-22221