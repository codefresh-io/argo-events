--- conflicted
+++ resolved
@@ -11,14 +11,9 @@
 - controller-manager
 
 images:
-<<<<<<< HEAD
 - name: quay.io/argoproj/argo-events
+  newName: quay.io/codefresh/argo-events
   newTag: v1.9.0
-=======
-  - name: quay.io/argoproj/argo-events
-    newName: quay.io/codefresh/argo-events
-    newTag: v1.8.0-cap-CR-19893
->>>>>>> 9f3cc0f8
 
 patches:
 - patch: |-
@@ -33,8 +28,4 @@
             - name: controller-manager
               env:
                 - name: ARGO_EVENTS_IMAGE
-<<<<<<< HEAD
-                  value: quay.io/argoproj/argo-events:v1.9.0
-=======
-                  value: quay.io/codefresh/argo-events:v1.8.0-cap-CR-19893
->>>>>>> 9f3cc0f8
+                  value: quay.io/codefresh/argo-events:v1.9.0