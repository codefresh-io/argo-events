--- conflicted
+++ resolved
@@ -12,12 +12,8 @@
 
 images:
   - name: quay.io/argoproj/argo-events
-<<<<<<< HEAD
-    newTag: v1.7.1
-=======
     newName: quay.io/codefresh/argo-events
     newTag: v1.6.3-cap-CR-13090
->>>>>>> fda44c45
 
 patchesStrategicMerge:
   - |-
@@ -31,23 +27,5 @@
           containers:
             - name: controller-manager
               env:
-<<<<<<< HEAD
                 - name: ARGO_EVENTS_IMAGE
-                  value: quay.io/argoproj/argo-events:v1.7.1
-=======
-                - name: EVENTSOURCE_IMAGE
-                  value: quay.io/codefresh/argo-events:v1.6.3-cap-CR-13090
-  - |-
-    apiVersion: apps/v1
-    kind: Deployment
-    metadata:
-      name: sensor-controller
-    spec:
-      template:
-        spec:
-          containers:
-            - name: sensor-controller
-              env:
-                - name: SENSOR_IMAGE
-                  value: quay.io/codefresh/argo-events:v1.6.3-cap-CR-13090
->>>>>>> fda44c45
+                  value: quay.io/codefresh/argo-events:v1.6.3-cap-CR-13090