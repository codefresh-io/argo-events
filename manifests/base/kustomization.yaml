#
# Update the versions in this file.
#

apiVersion: kustomize.config.k8s.io/v1beta1
kind: Kustomization

resources:
  - crds
  - argo-events-sa.yaml
  - controller-manager

images:
  - name: quay.io/argoproj/argo-events
<<<<<<< HEAD
    newTag: v1.7.3
=======
    newName: quay.io/codefresh/argo-events
    newTag: v1.7.2-cap-CR-14600
>>>>>>> e3073ac5

patchesStrategicMerge:
  - |-
    apiVersion: apps/v1
    kind: Deployment
    metadata:
      name: controller-manager
    spec:
      template:
        spec:
          containers:
            - name: controller-manager
              env:
                - name: ARGO_EVENTS_IMAGE
<<<<<<< HEAD
                  value: quay.io/argoproj/argo-events:v1.7.3
=======
                  value: quay.io/codefresh/argo-events:v1.7.2-cap-CR-14600
>>>>>>> e3073ac5
<|MERGE_RESOLUTION|>--- conflicted
+++ resolved
@@ -12,12 +12,8 @@
 
 images:
   - name: quay.io/argoproj/argo-events
-<<<<<<< HEAD
-    newTag: v1.7.3
-=======
     newName: quay.io/codefresh/argo-events
-    newTag: v1.7.2-cap-CR-14600
->>>>>>> e3073ac5
+    newTag: v1.7.3-cap-CR-19875
 
 patchesStrategicMerge:
   - |-
@@ -32,8 +28,4 @@
             - name: controller-manager
               env:
                 - name: ARGO_EVENTS_IMAGE
-<<<<<<< HEAD
-                  value: quay.io/argoproj/argo-events:v1.7.3
-=======
-                  value: quay.io/codefresh/argo-events:v1.7.2-cap-CR-14600
->>>>>>> e3073ac5
+                  value: quay.io/codefresh/argo-events:v1.7.3-cap-CR-19875