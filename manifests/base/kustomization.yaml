--- conflicted
+++ resolved
@@ -14,12 +14,8 @@
 
 images:
   - name: quay.io/argoproj/argo-events
-<<<<<<< HEAD
-    newTag: v1.5.5
-=======
     newName: quay.io/codefresh/argo-events
     newTag: v1.5.3-cap-CR-7899
->>>>>>> f5a6eadf
 
 patchesStrategicMerge:
   - |-
@@ -34,11 +30,7 @@
             - name: eventsource-controller
               env:
                 - name: EVENTSOURCE_IMAGE
-<<<<<<< HEAD
-                  value: quay.io/argoproj/argo-events:v1.5.5
-=======
                   value: quay.io/codefresh/argo-events:v1.5.3-cap-CR-7899
->>>>>>> f5a6eadf
   - |-
     apiVersion: apps/v1
     kind: Deployment
@@ -51,8 +43,4 @@
             - name: sensor-controller
               env:
                 - name: SENSOR_IMAGE
-<<<<<<< HEAD
-                  value: quay.io/argoproj/argo-events:v1.5.5
-=======
-                  value: quay.io/codefresh/argo-events:v1.5.3-cap-CR-7899
->>>>>>> f5a6eadf
+                  value: quay.io/codefresh/argo-events:v1.5.3-cap-CR-7899