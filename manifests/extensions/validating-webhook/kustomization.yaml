apiVersion: kustomize.config.k8s.io/v1beta1
kind: Kustomization

resources:
- argo-events-webhook-sa.yaml
- rbac
- events-webhook-deployment.yaml
- events-webhook-service.yaml

namespace: argo-events

images:
  - name: quay.io/argoproj/argo-events
<<<<<<< HEAD
    newTag: v1.5.5
=======
    newName: quay.io/codefresh/argo-events
    newTag: v1.5.3-cap-CR-7899
>>>>>>> f5a6eadf
<|MERGE_RESOLUTION|>--- conflicted
+++ resolved
@@ -11,9 +11,5 @@
 
 images:
   - name: quay.io/argoproj/argo-events
-<<<<<<< HEAD
-    newTag: v1.5.5
-=======
     newName: quay.io/codefresh/argo-events
-    newTag: v1.5.3-cap-CR-7899
->>>>>>> f5a6eadf
+    newTag: v1.5.3-cap-CR-7899