--- conflicted
+++ resolved
@@ -11,9 +11,5 @@
 
 images:
 - name: quay.io/argoproj/argo-events
-<<<<<<< HEAD
-  newTag: v1.9.2
-=======
   newName: quay.io/codefresh/argo-events
-  newTag: v1.9.0-cap-CR-22221
->>>>>>> d628059a
+  newTag: v1.9.0-cap-CR-22221