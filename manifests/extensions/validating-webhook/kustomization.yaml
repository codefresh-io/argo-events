apiVersion: kustomize.config.k8s.io/v1beta1
kind: Kustomization

resources:
- argo-events-webhook-sa.yaml
- rbac
- events-webhook-deployment.yaml
- events-webhook-service.yaml

namespace: argo-events

images:
  - name: quay.io/argoproj/argo-events
<<<<<<< HEAD
    newTag: v1.7.3
=======
    newName: quay.io/codefresh/argo-events
    newTag: v1.7.2-cap-CR-14600
>>>>>>> e3073ac5
<|MERGE_RESOLUTION|>--- conflicted
+++ resolved
@@ -11,9 +11,5 @@
 
 images:
   - name: quay.io/argoproj/argo-events
-<<<<<<< HEAD
-    newTag: v1.7.3
-=======
     newName: quay.io/codefresh/argo-events
-    newTag: v1.7.2-cap-CR-14600
->>>>>>> e3073ac5
+    newTag: v1.7.3-cap-CR-19875