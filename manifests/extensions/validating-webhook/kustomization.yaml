apiVersion: kustomize.config.k8s.io/v1beta1
kind: Kustomization

resources:
- argo-events-webhook-sa.yaml
- rbac
- events-webhook-deployment.yaml
- events-webhook-service.yaml

namespace: argo-events

images:
  - name: quay.io/argoproj/argo-events
<<<<<<< HEAD
    newTag: v1.6.3
=======
    newName: quay.io/codefresh/argo-events
    newTag: v1.5.5-cap-CR-10409
>>>>>>> c5bf9d15
<|MERGE_RESOLUTION|>--- conflicted
+++ resolved
@@ -11,9 +11,5 @@
 
 images:
   - name: quay.io/argoproj/argo-events
-<<<<<<< HEAD
-    newTag: v1.6.3
-=======
     newName: quay.io/codefresh/argo-events
-    newTag: v1.5.5-cap-CR-10409
->>>>>>> c5bf9d15
+    newTag: v1.5.5-cap-CR-10409