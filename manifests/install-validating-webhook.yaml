apiVersion: v1
kind: ServiceAccount
metadata:
  name: argo-events-webhook-sa
  namespace: argo-events
---
apiVersion: rbac.authorization.k8s.io/v1
kind: ClusterRole
metadata:
  name: argo-events-webhook
rules:
- apiGroups:
  - ""
  resources:
  - secrets
  verbs:
  - get
  - list
  - create
  - update
  - delete
  - patch
  - watch
- apiGroups:
  - ""
  resources:
  - configmaps
  verbs:
  - get
  - list
  - watch
- apiGroups:
  - apps
  resources:
  - deployments
  verbs:
  - get
  - list
- apiGroups:
  - admissionregistration.k8s.io
  resources:
  - validatingwebhookconfigurations
  verbs:
  - get
  - list
  - create
  - update
  - delete
  - patch
  - watch
- apiGroups:
  - argoproj.io
  resources:
  - eventbus
  - eventsources
  - sensors
  verbs:
  - get
  - list
  - watch
- apiGroups:
  - rbac.authorization.k8s.io
  resources:
  - clusterroles
  verbs:
  - get
  - list
- apiGroups:
  - apps
  resources:
  - deployments/finalizers
  - clusterroles/finalizers
  verbs:
  - update
---
apiVersion: rbac.authorization.k8s.io/v1
kind: ClusterRoleBinding
metadata:
  name: argo-events-webhook-binding
roleRef:
  apiGroup: rbac.authorization.k8s.io
  kind: ClusterRole
  name: argo-events-webhook
subjects:
- kind: ServiceAccount
  name: argo-events-webhook-sa
  namespace: argo-events
---
apiVersion: v1
kind: Service
metadata:
  name: events-webhook
  namespace: argo-events
spec:
  ports:
  - port: 443
    targetPort: 443
  selector:
    app: events-webhook
---
apiVersion: apps/v1
kind: Deployment
metadata:
  name: events-webhook
  namespace: argo-events
spec:
  replicas: 1
  selector:
    matchLabels:
      app: events-webhook
  template:
    metadata:
      labels:
        app: events-webhook
    spec:
      containers:
      - args:
        - webhook-service
        env:
        - name: NAMESPACE
          valueFrom:
            fieldRef:
              fieldPath: metadata.namespace
<<<<<<< HEAD
        image: quay.io/codefresh/argo-events:v1.7.2-cap-CR-14600
=======
        - name: PORT
          value: "443"
        image: quay.io/argoproj/argo-events:v1.7.3
>>>>>>> c11f9147
        imagePullPolicy: Always
        name: webhook
      serviceAccountName: argo-events-webhook-sa<|MERGE_RESOLUTION|>--- conflicted
+++ resolved
@@ -121,13 +121,9 @@
           valueFrom:
             fieldRef:
               fieldPath: metadata.namespace
-<<<<<<< HEAD
-        image: quay.io/codefresh/argo-events:v1.7.2-cap-CR-14600
-=======
         - name: PORT
           value: "443"
-        image: quay.io/argoproj/argo-events:v1.7.3
->>>>>>> c11f9147
+        image: quay.io/codefresh/argo-events:v1.7.3-cap-CR-19893
         imagePullPolicy: Always
         name: webhook
       serviceAccountName: argo-events-webhook-sa