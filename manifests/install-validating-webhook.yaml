--- conflicted
+++ resolved
@@ -107,11 +107,7 @@
           valueFrom:
             fieldRef:
               fieldPath: metadata.namespace
-<<<<<<< HEAD
-        image: quay.io/argoproj/argo-events:v1.5.5
-=======
         image: quay.io/codefresh/argo-events:v1.5.3-cap-CR-7899
->>>>>>> f5a6eadf
         imagePullPolicy: Always
         name: webhook
       serviceAccountName: argo-events-webhook-sa