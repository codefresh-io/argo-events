apiVersion: v1
kind: ServiceAccount
metadata:
  name: argo-events-webhook-sa
  namespace: argo-events
---
apiVersion: rbac.authorization.k8s.io/v1
kind: ClusterRole
metadata:
  name: argo-events-webhook
rules:
- apiGroups:
  - ""
  resources:
  - secrets
  verbs:
  - get
  - list
  - create
  - update
  - delete
  - patch
  - watch
- apiGroups:
  - ""
  resources:
  - configmaps
  verbs:
  - get
  - list
  - watch
- apiGroups:
  - apps
  resources:
  - deployments
  verbs:
  - get
  - list
- apiGroups:
  - admissionregistration.k8s.io
  resources:
  - validatingwebhookconfigurations
  verbs:
  - get
  - list
  - create
  - update
  - delete
  - patch
  - watch
- apiGroups:
  - argoproj.io
  resources:
  - eventbus
  - eventsources
  - sensors
  verbs:
  - get
  - list
  - watch
---
apiVersion: rbac.authorization.k8s.io/v1
kind: ClusterRoleBinding
metadata:
  name: argo-events-webhook-binding
roleRef:
  apiGroup: rbac.authorization.k8s.io
  kind: ClusterRole
  name: argo-events-webhook
subjects:
- kind: ServiceAccount
  name: argo-events-webhook-sa
  namespace: argo-events
---
apiVersion: v1
kind: Service
metadata:
  name: events-webhook
  namespace: argo-events
spec:
  ports:
  - port: 443
    targetPort: 443
  selector:
    app: events-webhook
---
apiVersion: apps/v1
kind: Deployment
metadata:
  name: events-webhook
  namespace: argo-events
spec:
  replicas: 1
  selector:
    matchLabels:
      app: events-webhook
  template:
    metadata:
      labels:
        app: events-webhook
    spec:
      containers:
      - args:
        - webhook-service
        env:
        - name: NAMESPACE
          valueFrom:
            fieldRef:
              fieldPath: metadata.namespace
<<<<<<< HEAD
        image: quay.io/argoproj/argo-events:v1.5.3
=======
        image: quay.io/codefresh/argo-events:v1.5.0-cap-CR-7514
>>>>>>> c9e04d25
        imagePullPolicy: Always
        name: webhook
      serviceAccountName: argo-events-webhook-sa<|MERGE_RESOLUTION|>--- conflicted
+++ resolved
@@ -107,11 +107,7 @@
           valueFrom:
             fieldRef:
               fieldPath: metadata.namespace
-<<<<<<< HEAD
-        image: quay.io/argoproj/argo-events:v1.5.3
-=======
         image: quay.io/codefresh/argo-events:v1.5.0-cap-CR-7514
->>>>>>> c9e04d25
         imagePullPolicy: Always
         name: webhook
       serviceAccountName: argo-events-webhook-sa