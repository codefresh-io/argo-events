/*

Licensed under the Apache License, Version 2.0 (the "License");
you may not use this file except in compliance with the License.
You may obtain a copy of the License at

	http://www.apache.org/licenses/LICENSE-2.0

Unless required by applicable law or agreed to in writing, software
distributed under the License is distributed on an "AS IS" BASIS,
WITHOUT WARRANTIES OR CONDITIONS OF ANY KIND, either express or implied.
See the License for the specific language governing permissions and
limitations under the License.
*/

package github

import (
	"context"
	"crypto/rand"
	"encoding/json"
	"fmt"
	"math/big"
	"net/http"
	"net/url"
	"strings"
	"time"

	gh "github.com/google/go-github/v50/github"
	"go.uber.org/zap"
	corev1 "k8s.io/api/core/v1"

	"github.com/argoproj/argo-events/common"
	"github.com/argoproj/argo-events/common/logging"
	eventsourcecommon "github.com/argoproj/argo-events/eventsources/common"
	"github.com/argoproj/argo-events/eventsources/common/webhook"
	"github.com/argoproj/argo-events/pkg/apis/events"
)

const (
	// GitHub headers
	githubEventHeader    = "X-GitHub-Event"
	githubDeliveryHeader = "X-GitHub-Delivery"

	// Key names in Extras map (payload enrichment flags feature)
	pullRequestExtrasKey = "pull_request" // holds PR info
)

// controller controls the webhook operations
var (
	controller = webhook.NewController()
)

// set up the activation and inactivation channels to control the state of routes.
func init() {
	go webhook.ProcessRouteStatus(controller)
}

// getCredentials retrieves credentials for GitHub connection
func (router *Router) getCredentials(keySelector *corev1.SecretKeySelector) (*cred, error) {
	token, err := common.GetSecretFromVolume(keySelector)
	if err != nil {
		return nil, fmt.Errorf("secret not found, %w", err)
	}

	return &cred{
		secret: token,
	}, nil
}

// getAPITokenAuthStrategy return an TokenAuthStrategy initialised with
// the GitHub API token provided by the user
func (router *Router) getAPITokenAuthStrategy() (*TokenAuthStrategy, error) {
	apiTokenCreds, err := router.getCredentials(router.githubEventSource.APIToken)
	if err != nil {
		return nil, fmt.Errorf("failed to retrieve api token credentials, %w", err)
	}

	return &TokenAuthStrategy{
		Token: apiTokenCreds.secret,
	}, nil
}

// getGithubAppAuthStrategy return an AppsAuthStrategy initialised with
// the GitHub App credentials provided by the user
func (router *Router) getGithubAppAuthStrategy() (*AppsAuthStrategy, error) {
	appCreds := router.githubEventSource.GithubApp
	githubAppPrivateKey, err := router.getCredentials(appCreds.PrivateKey)
	if err != nil {
		return nil, fmt.Errorf("failed to retrieve github app credentials, %w", err)
	}

	return &AppsAuthStrategy{
		AppID:          appCreds.AppID,
		BaseURL:        router.githubEventSource.GithubBaseURL,
		InstallationID: appCreds.InstallationID,
		PrivateKey:     githubAppPrivateKey.secret,
	}, nil
}

// chooseAuthStrategy returns an AuthStrategy based on the given credentials
func (router *Router) chooseAuthStrategy() (AuthStrategy, error) {
	es := router.githubEventSource
	switch {
	case es.HasGithubAPIToken():
		return router.getAPITokenAuthStrategy()
	case es.HasGithubAppCreds():
		return router.getGithubAppAuthStrategy()
	default:
		return nil, fmt.Errorf("none of the supported auth options were provided")
	}
}

// Implement Router
// 1. GetRoute
// 2. HandleRoute
// 3. PostActivate
// 4. PostDeactivate

// GetRoute returns the route
func (router *Router) GetRoute() *webhook.Route {
	return router.route
}

func (router *Router) isPRCommentAddedEvent(eventPayload common.Object) bool {
	githubEvent := eventPayload[githubEventHeader]
	githubAction := eventPayload["action"]
	if githubEvent == "issue_comment" && githubAction == "created" {
		issueInfo := eventPayload["issue"].(common.Object)
		if prInfo, ok := issueInfo["pull_request"]; ok {
			if _, ok := prInfo.(common.Object)["url"]; ok {
				return true
			}
		}
	}

	return false
}

func (router *Router) getPRFromPRCommentAddedEvent(eventPayload common.Object) ([]byte, error) {
	prNumber := int(eventPayload["issue"].(common.Object)["number"].(float64))
	repoMeta := eventPayload["repository"].(common.Object)
	repoOwner := repoMeta["owner"].(common.Object)["login"].(string)
	repoName := repoMeta["name"].(string)

	ctx, cancel := context.WithTimeout(context.Background(), 10*time.Second)
	defer cancel()

	pr, _, err := router.githubClient.PullRequests.Get(ctx, repoOwner, repoName, prNumber)
	if err != nil {
		return nil, errors.Wrapf(err, "failed to get PR for repo %s/%s", repoOwner, repoName)
	}

	return json.Marshal(pr)
}

// HandleRoute handles incoming requests on the route
func (router *Router) HandleRoute(writer http.ResponseWriter, request *http.Request) {
	route := router.route

	logger := route.Logger.With(
		logging.LabelEndpoint, route.Context.Endpoint,
		logging.LabelPort, route.Context.Port,
		logging.LabelHTTPMethod, route.Context.Method,
	)

	logger.Info("received a request, processing it...")

	if !route.Active {
		logger.Info("endpoint is not active, won't process the request")
		common.SendErrorResponse(writer, "endpoint is inactive")
		return
	}

	defer func(start time.Time) {
		route.Metrics.EventProcessingDuration(route.EventSourceName, route.EventName, float64(time.Since(start)/time.Millisecond))
	}(time.Now())

	request.Body = http.MaxBytesReader(writer, request.Body, route.Context.GetMaxPayloadSize())
	body, err := parseValidateRequest(request, []byte(router.hookSecret))
	if err != nil {
		logger.Errorw("request is not valid event notification, discarding it", zap.Error(err))
		common.SendErrorResponse(writer, err.Error())
		return
	}

	extras, err := router.fetchExtras(body)
	if err != nil {
		logger.Errorw("failed to enrich event payload with additional information", zap.Error(err))
		common.SendErrorResponse(writer, err.Error())
		return
	}

	jsonBody, err := json.Marshal(body)
	if err != nil {
		logger.Info("failed to marshal event body")
		common.SendErrorResponse(writer, "invalid event")
		route.Metrics.EventProcessingFailed(route.EventSourceName, route.EventName)
		return
	}

	event := &events.GithubEventData{
		Headers:  request.Header,
		Body:     (*json.RawMessage)(&jsonBody),
		Metadata: router.githubEventSource.Metadata,
		Extras:   extras,
	}

	eventBody, err := json.Marshal(event)
	if err != nil {
		logger.Info("failed to marshal event")
		common.SendErrorResponse(writer, "invalid event")
		route.Metrics.EventProcessingFailed(route.EventSourceName, route.EventName)
		return
	}

	logger.Info("dispatching event on route's data channel")
	route.DataCh <- eventBody
	logger.Info("request successfully processed")

	common.SendSuccessResponse(writer, "success")
}

func (router *Router) fetchExtras(eventPayload common.Object) (map[string]*json.RawMessage, error) {
	extras := make(map[string]*json.RawMessage)
	if router.githubEventSource.PayloadEnrichment.FetchPROnPRCommentAdded && router.isPRCommentAddedEvent(eventPayload) {
		pr, err := router.getPRFromPRCommentAddedEvent(eventPayload)
		if err != nil {
			return nil, errors.Wrap(err, "failed to fetch PR info for PR comment added event")
		}

		extras[pullRequestExtrasKey] = (*json.RawMessage)(&pr)
	}

	return extras, nil
}

// PostActivate performs operations once the route is activated and ready to consume requests
func (router *Router) PostActivate() error {
	return nil
}

// PostInactivate performs operations after the route is inactivated
func (router *Router) PostInactivate() error {
	githubEventSource := router.githubEventSource

	if githubEventSource.NeedToCreateHooks() && githubEventSource.DeleteHookOnFinish {
		logger := router.route.Logger
		logger.Info("deleting GitHub org hooks...")

		for _, org := range githubEventSource.Organizations {
			id, ok := router.orgHookIDs[org]
			if !ok {
				return fmt.Errorf("can not find hook ID for organization %s", org)
			}
			ctx, cancel := context.WithTimeout(context.Background(), 10*time.Second)
			defer cancel()
			if _, err := router.githubClient.Organizations.DeleteHook(ctx, org, id); err != nil {
				return fmt.Errorf("failed to delete hook for organization %s. err: %w", org, err)
			}
			logger.Infof("GitHub hook deleted for organization %s", org)
		}

		logger.Info("deleting GitHub repo hooks...")

		for _, r := range githubEventSource.GetOwnedRepositories() {
			for _, n := range r.Names {
				id, ok := router.repoHookIDs[r.Owner+","+n]
				if !ok {
					return fmt.Errorf("can not find hook ID for repo %s/%s", r.Owner, n)
				}
				ctx, cancel := context.WithTimeout(context.Background(), 10*time.Second)
				defer cancel()
				if _, err := router.githubClient.Repositories.DeleteHook(ctx, r.Owner, n, id); err != nil {
					return fmt.Errorf("failed to delete hook for repo %s/%s. err: %w", r.Owner, n, err)
				}
				logger.Infof("GitHub hook deleted for repo %s/%s", r.Owner, n)
			}
		}
	}
	return nil
}

// StartListening starts an event source
func (el *EventListener) StartListening(ctx context.Context, dispatch func([]byte, ...eventsourcecommon.Option) error) error {
	logger := logging.FromContext(ctx).
		With(logging.LabelEventSourceType, el.GetEventSourceType(), logging.LabelEventName, el.GetEventName())
	logger.Info("started processing the Github event source...")

	githubEventSource := &el.GithubEventSource
	route := webhook.NewRoute(githubEventSource.Webhook, logger, el.GetEventSourceName(), el.GetEventName(), el.Metrics)
	router := &Router{
		route:             route,
		githubEventSource: githubEventSource,
	}
	logger.Info("retrieving webhook secret credentials if any ...")
	if githubEventSource.WebhookSecret != nil {
		webhookSecretCreds, err := router.getCredentials(githubEventSource.WebhookSecret)
		if err != nil {
			return fmt.Errorf("failed to retrieve webhook secret. err: %w", err)
		}
		router.hookSecret = webhookSecretCreds.secret
	}

	if githubEventSource.NeedToCreateHooks() {
		// create webhooks

		// In order to successfully setup a GitHub hook for the given repository,
		// 1. Parse and validate base and upload url if provided
		// 2. Get the GitHub auth credentials and Webhook secret from K8s secrets
		// 3. Configure the hook with url, content type, ssl etc.
		// 4. Set up a GitHub client
		// 5. Set the base and upload url for the client
		// 6. Create the hook if one doesn't exist already. If exists already, then use that one.

		baseURL, err := parseUrlWithSlash(&githubEventSource.GithubBaseURL)
		if err != nil {
			return fmt.Errorf("failed to parse github base url. err: %v", err)
		}
		uploadURL, err := parseUrlWithSlash(&githubEventSource.GithubUploadURL)
		if err != nil {
			return fmt.Errorf("failed to parse github upload url. err: %v", err)
		}

		logger.Info("choosing github auth strategy...")
		authStrategy, err := router.chooseAuthStrategy()
		if err != nil {
			return fmt.Errorf("failed to get github auth strategy, %w", err)
		}

		logger.Info("setting up auth transport for http client with the chosen strategy...")
		authTransport, err := authStrategy.AuthTransport()
		if err != nil {
			return fmt.Errorf("failed to set up auth transport for http client, %w", err)
		}

		logger.Info("configuring GitHub hook...")
		formattedURL := common.FormattedURL(githubEventSource.Webhook.URL, githubEventSource.Webhook.Endpoint)
		hookConfig := map[string]interface{}{
			"url": &formattedURL,
		}
		if githubEventSource.ContentType != "" {
			hookConfig["content_type"] = githubEventSource.ContentType
		}
		if githubEventSource.Insecure {
			hookConfig["insecure_ssl"] = "1"
		} else {
			hookConfig["insecure_ssl"] = "0"
		}
		if router.hookSecret != "" {
			hookConfig["secret"] = router.hookSecret
		}

		logger.Info("setting up client for GitHub...")
		client := gh.NewClient(&http.Client{Transport: authTransport})
		if baseURL != nil && uploadURL != nil {
			logger.Info("setting up client for GitHub Enterprise...")
			client.BaseURL = baseURL
			client.UploadURL = uploadURL
		}
		logger.Infof("client set for baseURL=[%s] uploadURL=[%s]", client.BaseURL, client.UploadURL)

		router.githubClient = client
		router.repoHookIDs = make(map[string]int64)
		router.orgHookIDs = make(map[string]int64)

		hook := &gh.Hook{
			Events: githubEventSource.Events,
			Active: gh.Bool(githubEventSource.Active),
			Config: hookConfig,
		}

		ctx, cancel := context.WithCancel(ctx)
		defer cancel()

		f := func() {
			for _, org := range githubEventSource.Organizations {
				hooks, _, err := router.githubClient.Organizations.ListHooks(ctx, org, nil)
				if err != nil {
					logger.Errorf("failed to list existing webhooks of organization %s. err: %+v", org, err)
					continue
				}
				h := getHook(hooks, formattedURL, githubEventSource.Events)
				if h != nil {
					router.orgHookIDs[org] = *h.ID
					continue
				}
				logger.Infof("hook not found for organization %s, creating ...", org)
				h, _, err = router.githubClient.Organizations.CreateHook(ctx, org, hook)
				if err != nil {
					logger.Errorf("failed to create github webhook for organization %s. err: %+v", org, err)
					continue
				}
				router.orgHookIDs[org] = *h.ID
				time.Sleep(500 * time.Millisecond)
			}

			for _, r := range githubEventSource.GetOwnedRepositories() {
				for _, name := range r.Names {
					hooks, _, err := router.githubClient.Repositories.ListHooks(ctx, r.Owner, name, nil)
					if err != nil {
						logger.Errorf("failed to list existing webhooks of %s/%s. err: %+v", r.Owner, name, err)
						continue
					}
					h := getHook(hooks, formattedURL, githubEventSource.Events)
					if h != nil {
						router.repoHookIDs[r.Owner+","+name] = *h.ID
						continue
					}
					logger.Infof("hook not found for %s/%s, creating ...", r.Owner, name)
					h, _, err = router.githubClient.Repositories.CreateHook(ctx, r.Owner, name, hook)
					if err != nil {
						logger.Errorf("failed to create github webhook for %s/%s. err: %+v", r.Owner, name, err)
						continue
					}
					router.repoHookIDs[r.Owner+","+name] = *h.ID
					time.Sleep(500 * time.Millisecond)
				}
			}
		}

		// Github can not handle race conditions well - it might create multiple hooks with same config
		// when replicas > 1
		// Randomly sleep some time to mitigate the issue.
		randomNum, _ := rand.Int(rand.Reader, big.NewInt(int64(2000)))
		time.Sleep(time.Duration(randomNum.Int64()) * time.Millisecond)
		f()

		go func() {
			// Another kind of race conditions might happen when pods do rolling upgrade - new pod starts
			// and old pod terminates, if DeleteHookOnFinish is true, the hook will be deleted from github.
			// This is a workaround to mitigate the race conditions.
			logger.Info("starting github hooks manager daemon")
			for i := 0; i < 10; i++ {
				time.Sleep(60 * time.Second)
				f()
			}
			logger.Info("exiting github hooks manager daemon")
		}()
	} else {
		logger.Info("no need to create webhooks")
	}

	return webhook.ManageRoute(ctx, router, controller, dispatch)
}

// parseValidateRequest parses a http request and checks if it is valid GitHub notification
func parseValidateRequest(r *http.Request, secret []byte) (map[string]interface{}, error) {
	body, err := gh.ValidatePayload(r, secret)
	if err != nil {
		return nil, err
	}

	payload := make(map[string]interface{})
	if err := json.Unmarshal(body, &payload); err != nil {
		return nil, err
	}
	for _, h := range []string{
		githubEventHeader,
		githubDeliveryHeader,
	} {
		payload[h] = r.Header.Get(h)
	}
<<<<<<< HEAD
	return payload, nil
=======
	return json.Marshal(payload)
}

// parseUrlWithSlash parses URL and enforces trailing slash expected by GitHub client
func parseUrlWithSlash(urlStr *string) (*url.URL, error) {
	if *urlStr == "" {
		return nil, nil
	}
	if !strings.HasSuffix(*urlStr, "/") {
		*urlStr += "/"
	}
	return url.Parse(*urlStr)
>>>>>>> 57376875
}<|MERGE_RESOLUTION|>--- conflicted
+++ resolved
@@ -461,10 +461,7 @@
 	} {
 		payload[h] = r.Header.Get(h)
 	}
-<<<<<<< HEAD
 	return payload, nil
-=======
-	return json.Marshal(payload)
 }
 
 // parseUrlWithSlash parses URL and enforces trailing slash expected by GitHub client
@@ -476,5 +473,4 @@
 		*urlStr += "/"
 	}
 	return url.Parse(*urlStr)
->>>>>>> 57376875
 }