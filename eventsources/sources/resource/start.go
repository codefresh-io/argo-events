--- conflicted
+++ resolved
@@ -201,10 +201,7 @@
 		case v1alpha1.UPDATE:
 			handlerFuncs.UpdateFunc = func(oldObj, newObj interface{}) {
 				log.Info("detected update event")
-<<<<<<< HEAD
-=======
 				logResourceMetadata(newObj.(*unstructured.Unstructured), log)
->>>>>>> 098e8b07
 				uNewObj := newObj.(*unstructured.Unstructured)
 				uOldObj := oldObj.(*unstructured.Unstructured)
 				if uNewObj.GetResourceVersion() == uOldObj.GetResourceVersion() {
