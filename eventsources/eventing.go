--- conflicted
+++ resolved
@@ -53,6 +53,7 @@
 	apicommon "github.com/argoproj/argo-events/pkg/apis/common"
 	eventbusv1alpha1 "github.com/argoproj/argo-events/pkg/apis/eventbus/v1alpha1"
 	"github.com/argoproj/argo-events/pkg/apis/eventsource/v1alpha1"
+	"github.com/pkg/errors"
 )
 
 // EventingServer is the server API for Eventing service.
@@ -554,7 +555,6 @@
 							logger.Errorw("Failed to publish an event", zap.Error(err), zap.String(logging.LabelEventName,
 								s.GetEventName()), zap.Any(logging.LabelEventSourceType, s.GetEventSourceType()))
 							e.metrics.EventSentFailed(s.GetEventSourceName(), s.GetEventName())
-<<<<<<< HEAD
 							e.cfClient.ReportError(
 								errors.Wrapf(err, "failed to publish an event { %s: %s, %s: %s }",
 									logging.LabelEventName, s.GetEventName(), logging.LabelEventSourceType, s.GetEventSourceType()),
@@ -563,10 +563,7 @@
 									TypeMeta:   e.eventSource.TypeMeta,
 								},
 							)
-							return err
-=======
 							return eventbuscommon.NewEventBusError(err)
->>>>>>> c11f9147
 						}
 						logger.Infow("Succeeded to publish an event", zap.String(logging.LabelEventName,
 							s.GetEventName()), zap.Any(logging.LabelEventSourceType, s.GetEventSourceType()), zap.String("eventID", event.ID()))
