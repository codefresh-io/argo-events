--- conflicted
+++ resolved
@@ -582,7 +582,6 @@
 							logger.Errorw("Failed to publish an event", zap.Error(err), zap.String(logging.LabelEventName,
 								s.GetEventName()), zap.Any(logging.LabelEventSourceType, s.GetEventSourceType()))
 							e.metrics.EventSentFailed(s.GetEventSourceName(), s.GetEventName())
-<<<<<<< HEAD
 							e.cfClient.ReportError(
 								errors.Wrapf(err, "failed to publish an event { %s: %s, %s: %s }",
 									logging.LabelEventName, s.GetEventName(), logging.LabelEventSourceType, s.GetEventSourceType()),
@@ -591,8 +590,6 @@
 									TypeMeta:   e.eventSource.TypeMeta,
 								},
 							)
-=======
->>>>>>> 57376875
 							return eventbuscommon.NewEventBusError(err)
 						}
 						logger.Infow("Succeeded to publish an event", zap.String(logging.LabelEventName,
