--- conflicted
+++ resolved
@@ -130,19 +130,12 @@
 // Parameter - group, queue group name
 // Parameter - closeCh, channel to indicate to close the subscription
 // Parameter - resetConditionsCh, channel to indicate to reset trigger conditions
-<<<<<<< HEAD
 // Parameter - lastResetTime, the last time reset would have occurred, if any
-=======
->>>>>>> 098e8b07
 // Parameter - dependencyExpr, example: "(dep1 || dep2) && dep3"
 // Parameter - dependencies, array of dependencies information
 // Parameter - filter, a function used to filter the message
 // Parameter - action, a function to be triggered after all conditions meet
-<<<<<<< HEAD
 func (n *natsStreaming) SubscribeEventSources(ctx context.Context, conn Connection, group string, closeCh <-chan struct{}, resetConditionsCh <-chan struct{}, lastResetTime time.Time, dependencyExpr string, dependencies []Dependency, transform func(depName string, event cloudevents.Event) (*cloudevents.Event, error), filter func(string, cloudevents.Event) bool, action func(map[string]cloudevents.Event)) error {
-=======
-func (n *natsStreaming) SubscribeEventSources(ctx context.Context, conn Connection, group string, closeCh <-chan struct{}, resetConditionsCh <-chan struct{}, dependencyExpr string, dependencies []Dependency, filter func(string, cloudevents.Event) bool, action func(map[string]cloudevents.Event)) error {
->>>>>>> 098e8b07
 	log := n.logger.With("clientID", n.clientID)
 	msgHolder, err := newEventSourceMessageHolder(log, dependencyExpr, dependencies, lastResetTime)
 	if err != nil {
@@ -244,7 +237,6 @@
 		return
 	}
 
-<<<<<<< HEAD
 	event, err = transform(depName, *event)
 	if err != nil {
 		log.Errorw("failed to apply event transformation", zap.Error(err))
@@ -259,8 +251,6 @@
 		return
 	}
 
-=======
->>>>>>> 098e8b07
 	// NATS Streaming guarantees At Least Once delivery,
 	// so need to check if the message is duplicate
 	if _, ok := msgHolder.smap.Load(event.ID()); ok {
@@ -269,7 +259,6 @@
 		return
 	}
 
-<<<<<<< HEAD
 	// Acknowledge any old messages that occurred before the last reset (standard reset after trigger or conditional reset)
 	if m.Timestamp/1e9 <= msgHolder.getLastResetTime() {
 		if depName != "" {
@@ -279,25 +268,6 @@
 
 		log.Debugf("reset and acked dependency=%s due to message time occurred before reset, m.Timestamp=%d, msgHolder.getLastResetTime()=%d",
 			depName, m.Timestamp, msgHolder.getLastResetTime())
-=======
-	// Clean up old messages before starting a new round
-	if msgHolder.getLastResetTime() > 0 {
-		// ACK all the old messages after conditions meet
-		if m.Timestamp <= msgHolder.latestGoodMsgTimestamp {
-			if depName != "" {
-				msgHolder.reset(depName)
-			}
-			msgHolder.ackAndCache(m, event.ID())
-			return
-		}
-
-		// Old redelivered messages should be able to be acked in 60 seconds.
-		// Reset if the flag didn't get cleared in that period for some reasons.
-		if time.Now().Unix()-msgHolder.getLastResetTime() > 60 {
-			msgHolder.resetAll()
-			log.Info("ATTENTION: Reset the flags because they didn't get cleared in 60 seconds...")
-		}
->>>>>>> 098e8b07
 		return
 	}
 	// make sure that everything has been cleared within a certain amount of time
@@ -354,11 +324,7 @@
 			meetDeps = append(meetDeps, k)
 			meetMsgIds = append(meetMsgIds, v.event.ID())
 		}
-<<<<<<< HEAD
 		log.Infow("trigger conditions not met", zap.Any("meetDependencies", meetDeps), zap.Any("meetEvents", meetMsgIds))
-=======
-		log.Infow("trigger conditions do not meet", zap.Any("meetDependencies", meetDeps), zap.Any("meetEvents", meetMsgIds))
->>>>>>> 098e8b07
 		return
 	}
 	msgHolder.setLastResetTime(now)
@@ -389,32 +355,20 @@
 	// time that resets conditions, usually the time all conditions meet,
 	// or the time getting an external signal to reset.
 	lastResetTime int64
-<<<<<<< HEAD
 	// if we reach this time, we reset everything (occurs 60 seconds after lastResetTime)
 	resetTimeout int64
 	expr         *govaluate.EvaluableExpression
 	depNames     []string
-=======
-	// timestamp of last msg
-	latestGoodMsgTimestamp int64
-	expr                   *govaluate.EvaluableExpression
-	depNames               []string
->>>>>>> 098e8b07
 	// Mapping of [eventSourceName + eventName]dependencyName
 	sourceDepMap map[string]string
 	parameters   map[string]interface{}
 	msgs         map[string]*eventSourceMessage
 	// A sync map used to cache the message IDs, it is used to guarantee Exact Once triggering
-<<<<<<< HEAD
 	smap        *sync.Map
 	lock        sync.RWMutex
 	timeoutLock sync.RWMutex
 
 	logger *zap.SugaredLogger
-=======
-	smap *sync.Map
-	lock sync.RWMutex
->>>>>>> 098e8b07
 }
 
 func newEventSourceMessageHolder(logger *zap.SugaredLogger, dependencyExpr string, dependencies []Dependency, lastResetTime time.Time) (*eventSourceMessageHolder, error) {
@@ -441,7 +395,6 @@
 	}
 
 	return &eventSourceMessageHolder{
-<<<<<<< HEAD
 		lastResetTime: lastResetTime.Unix(),
 		expr:          expression,
 		depNames:      deps,
@@ -451,17 +404,6 @@
 		smap:          new(sync.Map),
 		lock:          sync.RWMutex{},
 		logger:        logger,
-=======
-		lastResetTime:          int64(0),
-		latestGoodMsgTimestamp: int64(0),
-		expr:                   expression,
-		depNames:               deps,
-		sourceDepMap:           srcDepMap,
-		parameters:             parameters,
-		msgs:                   msgs,
-		smap:                   new(sync.Map),
-		lock:                   sync.RWMutex{},
->>>>>>> 098e8b07
 	}, nil
 }
 
@@ -472,7 +414,6 @@
 }
 
 func (mh *eventSourceMessageHolder) setLastResetTime(t int64) {
-<<<<<<< HEAD
 	{
 		mh.lock.Lock() // since this can be called asyncronously as part of a ConditionReset, we neeed to lock this code
 		defer mh.lock.Unlock()
@@ -497,11 +438,6 @@
 func (mh *eventSourceMessageHolder) fullResetTimeout() bool {
 	resetTimeout := mh.getResetTimeout()
 	return resetTimeout != 0 && time.Now().Unix() > resetTimeout
-=======
-	mh.lock.Lock()
-	defer mh.lock.Unlock()
-	mh.lastResetTime = t
->>>>>>> 098e8b07
 }
 
 func (mh *eventSourceMessageHolder) getDependencyName(eventSourceName, eventName string) (string, error) {
@@ -529,11 +465,7 @@
 	delete(mh.msgs, depName)
 
 	if mh.isCleanedUp() {
-<<<<<<< HEAD
 		mh.setResetTimeout(0)
-=======
-		mh.setLastResetTime(0)
->>>>>>> 098e8b07
 	}
 }
 
@@ -544,11 +476,7 @@
 	for k := range mh.parameters {
 		mh.parameters[k] = false
 	}
-<<<<<<< HEAD
 	mh.setResetTimeout(0)
-=======
-	mh.setLastResetTime(0)
->>>>>>> 098e8b07
 }
 
 // Check if all the parameters and messages have been cleaned up
