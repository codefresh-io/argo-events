--- conflicted
+++ resolved
@@ -204,11 +204,7 @@
 			}
 
 			if err == nil {
-<<<<<<< HEAD
-				return &resultValue, nil
-=======
 				return &resultValue, stringType, nil
->>>>>>> 57376875
 			}
 		}
 
@@ -234,10 +230,6 @@
 		// missing in the received events. This is not an error and may happen with || conditions.
 		return nil, stringType, nil
 	}
-<<<<<<< HEAD
-
-=======
->>>>>>> 57376875
 	// If the event payload parsing failed
 	if err != nil {
 		// Fall back to the default value in case it exists
@@ -246,17 +238,9 @@
 			resultValue = *src.Value
 			return &resultValue, stringType, nil
 		}
-<<<<<<< HEAD
-
-		// Otherwise, return the error
-		return nil, err
-	}
-
-=======
 		// Otherwise, return the error
 		return nil, "", err
 	}
->>>>>>> 57376875
 	// Get the value corresponding to specified key or template within event payload
 	if eventPayload != nil {
 		if tmplt != "" {
@@ -284,11 +268,7 @@
 
 	// if we got here it means that both key and template did not match the event payload
 	// and no default value was provided, so we need to return an error
-<<<<<<< HEAD
-	return nil, fmt.Errorf("unable to resolve '%s' parameter value. err: %+v", src.DependencyName, err)
-=======
 	return nil, "", fmt.Errorf("unable to resolve '%s' parameter value. err: %+v", src.DependencyName, err)
->>>>>>> 57376875
 }
 
 // getValueWithTemplate will attempt to execute the provided template against
@@ -323,9 +303,5 @@
 		}
 		return res.String(), res.Type.String(), nil
 	}
-<<<<<<< HEAD
-	return "", fmt.Errorf("key %s does not exist to in the event payload", key)
-=======
 	return "", "", fmt.Errorf("key %s does not exist to in the event payload", key)
->>>>>>> 57376875
 }