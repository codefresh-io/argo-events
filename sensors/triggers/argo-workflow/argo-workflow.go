/*
Copyright 2020 BlackRock, Inc.
Licensed under the Apache License, Version 2.0 (the "License");
you may not use this file except in compliance with the License.
You may obtain a copy of the License at
	http://www.apache.org/licenses/LICENSE-2.0
Unless required by applicable law or agreed to in writing, software
distributed under the License is distributed on an "AS IS" BASIS,
WITHOUT WARRANTIES OR CONDITIONS OF ANY KIND, either express or implied.
See the License for the specific language governing permissions and
limitations under the License.
*/

package argo_workflow

import (
	"context"
	"fmt"
	"io"
	"io/ioutil"
	"os"
	"os/exec"
	"strconv"
	"strings"
	"time"

	"github.com/pkg/errors"
	"go.uber.org/zap"
	metav1 "k8s.io/apimachinery/pkg/apis/meta/v1"
	"k8s.io/apimachinery/pkg/apis/meta/v1/unstructured"
	"k8s.io/apimachinery/pkg/labels"
	"k8s.io/apimachinery/pkg/runtime/schema"
	"k8s.io/apimachinery/pkg/util/wait"
	"k8s.io/client-go/dynamic"
	"k8s.io/client-go/kubernetes"

	"github.com/argoproj/argo-events/common/logging"
	apicommon "github.com/argoproj/argo-events/pkg/apis/common"
	"github.com/argoproj/argo-events/pkg/apis/sensor/v1alpha1"
	"github.com/argoproj/argo-events/sensors/common"
	"github.com/argoproj/argo-events/sensors/policy"
	"github.com/argoproj/argo-events/sensors/triggers"
)

// ArgoWorkflowTrigger implements Trigger interface for Argo workflow
type ArgoWorkflowTrigger struct {
	// K8sClient is Kubernetes client
	K8sClient kubernetes.Interface
	// ArgoClient is Argo Workflow client
	DynamicClient dynamic.Interface
	// Sensor object
	Sensor *v1alpha1.Sensor
	// Trigger definition
	Trigger *v1alpha1.Trigger
	// logger to log stuff
	Logger *zap.SugaredLogger

	namespableDynamicClient dynamic.NamespaceableResourceInterface
	cmdRunner               func(cmd *exec.Cmd) error
}

// NewArgoWorkflowTrigger returns a new Argo workflow trigger
func NewArgoWorkflowTrigger(k8sClient kubernetes.Interface, dynamicClient dynamic.Interface, sensor *v1alpha1.Sensor, trigger *v1alpha1.Trigger, logger *zap.SugaredLogger) *ArgoWorkflowTrigger {
	return &ArgoWorkflowTrigger{
		K8sClient:     k8sClient,
		DynamicClient: dynamicClient,
		Sensor:        sensor,
		Trigger:       trigger,
		Logger:        logger.With(logging.LabelTriggerType, apicommon.ArgoWorkflowTrigger),
		cmdRunner: func(cmd *exec.Cmd) error {
			return cmd.Run()
		},
	}
}

// GetTriggerType returns the type of the trigger
func (t *ArgoWorkflowTrigger) GetTriggerType() apicommon.TriggerType {
	return apicommon.ArgoWorkflowTrigger
}

// FetchResource fetches the trigger resource from external source
func (t *ArgoWorkflowTrigger) FetchResource(ctx context.Context) (interface{}, error) {
	trigger := t.Trigger
	return triggers.FetchKubernetesResource(trigger.Template.ArgoWorkflow.Source)
}

// ApplyResourceParameters applies parameters to the trigger resource
func (t *ArgoWorkflowTrigger) ApplyResourceParameters(events map[string]*v1alpha1.Event, resource interface{}) (interface{}, error) {
	obj, ok := resource.(*unstructured.Unstructured)
	if !ok {
		return nil, errors.New("failed to interpret the trigger resource")
	}
	if err := triggers.ApplyResourceParameters(events, t.Trigger.Template.ArgoWorkflow.Parameters, obj); err != nil {
		return nil, err
	}
	return obj, nil
}

// Execute executes the trigger
func (t *ArgoWorkflowTrigger) Execute(ctx context.Context, events map[string]*v1alpha1.Event, resource interface{}) (interface{}, error) {
	trigger := t.Trigger

	op := v1alpha1.Submit
	if trigger.Template.ArgoWorkflow.Operation != "" {
		op = trigger.Template.ArgoWorkflow.Operation
	}

	obj, ok := resource.(*unstructured.Unstructured)
	if !ok {
		return nil, errors.New("failed to interpret the trigger resource")
	}

	name := obj.GetName()
	if name == "" {
		if op != v1alpha1.Submit {
			return nil, errors.Errorf("failed to execute the workflow %v operation, no name is given", op)
		}
		if obj.GetGenerateName() == "" {
			return nil, errors.New("failed to trigger the workflow, neither name nor generateName is given")
		}
	}

	submittedWFLabels := make(map[string]string)
	if op == v1alpha1.Submit {
		submittedWFLabels["events.argoproj.io/trigger"] = trigger.Template.Name
		submittedWFLabels["events.argoproj.io/action-timestamp"] = strconv.Itoa(int(time.Now().UnixNano() / int64(time.Millisecond)))
		common.ApplySensorLabels(submittedWFLabels, t.Sensor)
		err := common.ApplyEventLabels(submittedWFLabels, events)
		if err != nil {
			t.Logger.Info("failed to apply event labels, skipping...")
		}
	}

	namespace := obj.GetNamespace()
	if namespace == "" {
		namespace = t.Sensor.Namespace
	}

	var cmd *exec.Cmd

	switch op {
	case v1alpha1.Submit:
		file, err := ioutil.TempFile("", fmt.Sprintf("%s%s", name, obj.GetGenerateName()))
		if err != nil {
			return nil, errors.Wrapf(err, "failed to create a temp file for the workflow %s", obj.GetName())
		}
		defer os.Remove(file.Name())

		// Add labels
		labels := obj.GetLabels()
		if labels == nil {
			labels = make(map[string]string)
		}
		for k, v := range submittedWFLabels {
			labels[k] = v
		}
		obj.SetLabels(labels)

		jObj, err := obj.MarshalJSON()
		if err != nil {
			return nil, err
		}

		if _, err := file.Write(jObj); err != nil {
			return nil, errors.Wrapf(err, "failed to write workflow json %s to the temp file %s", name, file.Name())
		}
		cmd = exec.Command("argo", "-n", namespace, "submit", file.Name())
	case v1alpha1.Resubmit:
		cmd = exec.Command("argo", "-n", namespace, "resubmit", name)
	case v1alpha1.Resume:
		cmd = exec.Command("argo", "-n", namespace, "resume", name)
	case v1alpha1.Retry:
		cmd = exec.Command("argo", "-n", namespace, "retry", name)
	case v1alpha1.Suspend:
		cmd = exec.Command("argo", "-n", namespace, "suspend", name)
	case v1alpha1.Terminate:
		cmd = exec.Command("argo", "-n", namespace, "terminate", name)
	case v1alpha1.Stop:
		cmd = exec.Command("argo", "-n", namespace, "stop", name)
	default:
		return nil, errors.Errorf("unknown operation type %s", string(op))
	}

	var errBuff strings.Builder
	cmd.Stderr = io.MultiWriter(os.Stderr, &errBuff)
	cmd.Stdout = os.Stdout
<<<<<<< HEAD
	cmd.Stderr = os.Stderr
	cmd.Args = append(cmd.Args, trigger.Template.ArgoWorkflow.Args...)
	if err := t.cmdRunner(cmd); err != nil {
		return nil, errors.Wrapf(err, "failed to execute %s command for workflow %s", string(op), name)
=======
	if err := cmd.Run(); err != nil {
		return nil, errors.Wrapf(err, "failed to execute %s command for workflow %s: %s", string(op), name, errBuff.String())
>>>>>>> c5bf9d15
	}

	t.namespableDynamicClient = t.DynamicClient.Resource(schema.GroupVersionResource{
		Group:    "argoproj.io",
		Version:  "v1alpha1",
		Resource: "workflows",
	})

	if op != v1alpha1.Submit {
		return t.namespableDynamicClient.Namespace(namespace).Get(ctx, name, metav1.GetOptions{})
	}
	l, err := t.namespableDynamicClient.Namespace(namespace).List(ctx, metav1.ListOptions{LabelSelector: labels.SelectorFromSet(submittedWFLabels).String()})
	if err != nil {
		return nil, err
	}
	if len(l.Items) == 0 {
		return nil, errors.New("failed to list created workflows for unknown reason")
	}
	return l.Items[0], nil
}

// ApplyPolicy applies the policy on the trigger
func (t *ArgoWorkflowTrigger) ApplyPolicy(ctx context.Context, resource interface{}) error {
	trigger := t.Trigger

	if trigger.Policy == nil || trigger.Policy.K8s == nil || trigger.Policy.K8s.Labels == nil {
		return nil
	}

	obj, ok := resource.(*unstructured.Unstructured)
	if !ok {
		return errors.New("failed to interpret the trigger resource")
	}

	p := policy.NewResourceLabels(trigger, t.namespableDynamicClient, obj)
	if p == nil {
		return nil
	}

	err := p.ApplyPolicy(ctx)
	if err != nil {
		switch err {
		case wait.ErrWaitTimeout:
			if trigger.Policy.K8s.ErrorOnBackoffTimeout {
				return errors.Errorf("failed to determine status of the triggered resource. setting trigger state as failed")
			}
			return nil
		default:
			return err
		}
	}

	return nil
}<|MERGE_RESOLUTION|>--- conflicted
+++ resolved
@@ -184,15 +184,9 @@
 	var errBuff strings.Builder
 	cmd.Stderr = io.MultiWriter(os.Stderr, &errBuff)
 	cmd.Stdout = os.Stdout
-<<<<<<< HEAD
-	cmd.Stderr = os.Stderr
 	cmd.Args = append(cmd.Args, trigger.Template.ArgoWorkflow.Args...)
 	if err := t.cmdRunner(cmd); err != nil {
 		return nil, errors.Wrapf(err, "failed to execute %s command for workflow %s", string(op), name)
-=======
-	if err := cmd.Run(); err != nil {
-		return nil, errors.Wrapf(err, "failed to execute %s command for workflow %s: %s", string(op), name, errBuff.String())
->>>>>>> c5bf9d15
 	}
 
 	t.namespableDynamicClient = t.DynamicClient.Resource(schema.GroupVersionResource{
