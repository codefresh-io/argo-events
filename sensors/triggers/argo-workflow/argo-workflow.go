/*
Copyright 2020 BlackRock, Inc.

Licensed under the Apache License, Version 2.0 (the "License");
you may not use this file except in compliance with the License.
You may obtain a copy of the License at

	http://www.apache.org/licenses/LICENSE-2.0

Unless required by applicable law or agreed to in writing, software
distributed under the License is distributed on an "AS IS" BASIS,
WITHOUT WARRANTIES OR CONDITIONS OF ANY KIND, either express or implied.
See the License for the specific language governing permissions and
limitations under the License.
*/
package argo_workflow

import (
	"context"
	"fmt"
<<<<<<< HEAD
=======
	"io"
	"io/ioutil"
>>>>>>> fda44c45
	"os"
	"os/exec"
	"strconv"
	"strings"
	"time"

	"github.com/pkg/errors"
	"go.uber.org/zap"
	metav1 "k8s.io/apimachinery/pkg/apis/meta/v1"
	"k8s.io/apimachinery/pkg/apis/meta/v1/unstructured"
	"k8s.io/apimachinery/pkg/labels"
	"k8s.io/apimachinery/pkg/runtime/schema"
	"k8s.io/apimachinery/pkg/util/wait"
	"k8s.io/client-go/dynamic"
	"k8s.io/client-go/kubernetes"

	"github.com/argoproj/argo-events/common/logging"
	apicommon "github.com/argoproj/argo-events/pkg/apis/common"
	"github.com/argoproj/argo-events/pkg/apis/sensor/v1alpha1"
	"github.com/argoproj/argo-events/sensors/common"
	"github.com/argoproj/argo-events/sensors/policy"
	"github.com/argoproj/argo-events/sensors/triggers"
)

// ArgoWorkflowTrigger implements Trigger interface for Argo workflow
type ArgoWorkflowTrigger struct {
	// K8sClient is Kubernetes client
	K8sClient kubernetes.Interface
	// ArgoClient is Argo Workflow client
	DynamicClient dynamic.Interface
	// Sensor object
	Sensor *v1alpha1.Sensor
	// Trigger definition
	Trigger *v1alpha1.Trigger
	// logger to log stuff
	Logger *zap.SugaredLogger

	namespableDynamicClient dynamic.NamespaceableResourceInterface
	cmdRunner               func(cmd *exec.Cmd) error
}

// NewArgoWorkflowTrigger returns a new Argo workflow trigger
func NewArgoWorkflowTrigger(k8sClient kubernetes.Interface, dynamicClient dynamic.Interface, sensor *v1alpha1.Sensor, trigger *v1alpha1.Trigger, logger *zap.SugaredLogger) *ArgoWorkflowTrigger {
	return &ArgoWorkflowTrigger{
		K8sClient:     k8sClient,
		DynamicClient: dynamicClient,
		Sensor:        sensor,
		Trigger:       trigger,
		Logger:        logger.With(logging.LabelTriggerType, apicommon.ArgoWorkflowTrigger),
		cmdRunner: func(cmd *exec.Cmd) error {
			return cmd.Run()
		},
	}
}

// GetTriggerType returns the type of the trigger
func (t *ArgoWorkflowTrigger) GetTriggerType() apicommon.TriggerType {
	return apicommon.ArgoWorkflowTrigger
}

// FetchResource fetches the trigger resource from external source
func (t *ArgoWorkflowTrigger) FetchResource(ctx context.Context) (interface{}, error) {
	trigger := t.Trigger
	return triggers.FetchKubernetesResource(trigger.Template.ArgoWorkflow.Source)
}

// ApplyResourceParameters applies parameters to the trigger resource
func (t *ArgoWorkflowTrigger) ApplyResourceParameters(events map[string]*v1alpha1.Event, resource interface{}) (interface{}, error) {
	obj, ok := resource.(*unstructured.Unstructured)
	if !ok {
		return nil, errors.New("failed to interpret the trigger resource")
	}
	if err := triggers.ApplyResourceParameters(events, t.Trigger.Template.ArgoWorkflow.Parameters, obj); err != nil {
		return nil, err
	}
	return obj, nil
}

// Execute executes the trigger
func (t *ArgoWorkflowTrigger) Execute(ctx context.Context, events map[string]*v1alpha1.Event, resource interface{}) (interface{}, error) {
	trigger := t.Trigger

	op := v1alpha1.Submit
	if trigger.Template.ArgoWorkflow.Operation != "" {
		op = trigger.Template.ArgoWorkflow.Operation
	}

	obj, ok := resource.(*unstructured.Unstructured)
	if !ok {
		return nil, errors.New("failed to interpret the trigger resource")
	}

	name := obj.GetName()
	if name == "" {
		if op != v1alpha1.Submit {
			return nil, errors.Errorf("failed to execute the workflow %v operation, no name is given", op)
		}
		if obj.GetGenerateName() == "" {
			return nil, errors.New("failed to trigger the workflow, neither name nor generateName is given")
		}
	}

	submittedWFLabels := make(map[string]string)
	if op == v1alpha1.Submit {
		submittedWFLabels["events.argoproj.io/trigger"] = trigger.Template.Name
		submittedWFLabels["events.argoproj.io/action-timestamp"] = strconv.Itoa(int(time.Now().UnixNano() / int64(time.Millisecond)))
		common.ApplySensorLabels(submittedWFLabels, t.Sensor)
		err := common.ApplyEventLabels(submittedWFLabels, events)
		if err != nil {
			t.Logger.Info("failed to apply event labels, skipping...")
		}
	}

	namespace := obj.GetNamespace()
	if namespace == "" {
		namespace = t.Sensor.Namespace
	}

	var cmd *exec.Cmd

	switch op {
	case v1alpha1.Submit:
		file, err := os.CreateTemp("", fmt.Sprintf("%s%s", name, obj.GetGenerateName()))
		if err != nil {
			return nil, errors.Wrapf(err, "failed to create a temp file for the workflow %s", obj.GetName())
		}
		defer os.Remove(file.Name())

		// Add labels
		labels := obj.GetLabels()
		if labels == nil {
			labels = make(map[string]string)
		}
		for k, v := range submittedWFLabels {
			labels[k] = v
		}
		obj.SetLabels(labels)

		jObj, err := obj.MarshalJSON()
		if err != nil {
			return nil, err
		}

		if _, err := file.Write(jObj); err != nil {
			return nil, errors.Wrapf(err, "failed to write workflow json %s to the temp file %s", name, file.Name())
		}
		cmd = exec.Command("argo", "-n", namespace, "submit", file.Name())
	case v1alpha1.SubmitFrom:
		wf := obj.GetKind()
		switch strings.ToLower(wf) {
		case "cronworkflow":
			wf = "cronwf"
		case "workflow":
			wf = "wf"
		default:
			return nil, errors.Errorf("invalid kind %s", wf)
		}
		fromArg := fmt.Sprintf("%s/%s", wf, name)
		cmd = exec.Command("argo", "-n", namespace, "submit", "--from", fromArg)
	case v1alpha1.Resubmit:
		cmd = exec.Command("argo", "-n", namespace, "resubmit", name)
	case v1alpha1.Resume:
		cmd = exec.Command("argo", "-n", namespace, "resume", name)
	case v1alpha1.Retry:
		cmd = exec.Command("argo", "-n", namespace, "retry", name)
	case v1alpha1.Suspend:
		cmd = exec.Command("argo", "-n", namespace, "suspend", name)
	case v1alpha1.Terminate:
		cmd = exec.Command("argo", "-n", namespace, "terminate", name)
	case v1alpha1.Stop:
		cmd = exec.Command("argo", "-n", namespace, "stop", name)
	default:
		return nil, errors.Errorf("unknown operation type %s", string(op))
	}

	var errBuff strings.Builder
	cmd.Stderr = io.MultiWriter(os.Stderr, &errBuff)
	cmd.Stdout = os.Stdout
<<<<<<< HEAD
	cmd.Stderr = os.Stderr
=======
>>>>>>> fda44c45
	cmd.Args = append(cmd.Args, trigger.Template.ArgoWorkflow.Args...)
	if err := t.cmdRunner(cmd); err != nil {
		return nil, errors.Wrapf(err, "failed to execute %s command for workflow %s", string(op), name)
	}

	t.namespableDynamicClient = t.DynamicClient.Resource(schema.GroupVersionResource{
		Group:    "argoproj.io",
		Version:  "v1alpha1",
		Resource: "workflows",
	})

	if op != v1alpha1.Submit {
		return t.namespableDynamicClient.Namespace(namespace).Get(ctx, name, metav1.GetOptions{})
	}
	l, err := t.namespableDynamicClient.Namespace(namespace).List(ctx, metav1.ListOptions{LabelSelector: labels.SelectorFromSet(submittedWFLabels).String()})
	if err != nil {
		return nil, err
	}
	if len(l.Items) == 0 {
		return nil, errors.New("failed to list created workflows for unknown reason")
	}
	return l.Items[0], nil
}

// ApplyPolicy applies the policy on the trigger
func (t *ArgoWorkflowTrigger) ApplyPolicy(ctx context.Context, resource interface{}) error {
	trigger := t.Trigger

	if trigger.Policy == nil || trigger.Policy.K8s == nil || trigger.Policy.K8s.Labels == nil {
		return nil
	}

	obj, ok := resource.(*unstructured.Unstructured)
	if !ok {
		return errors.New("failed to interpret the trigger resource")
	}

	p := policy.NewResourceLabels(trigger, t.namespableDynamicClient, obj)
	if p == nil {
		return nil
	}

	err := p.ApplyPolicy(ctx)
	if err != nil {
		switch err {
		case wait.ErrWaitTimeout:
			if trigger.Policy.K8s.ErrorOnBackoffTimeout {
				return errors.Errorf("failed to determine status of the triggered resource. setting trigger state as failed")
			}
			return nil
		default:
			return err
		}
	}

	return nil
}<|MERGE_RESOLUTION|>--- conflicted
+++ resolved
@@ -18,11 +18,7 @@
 import (
 	"context"
 	"fmt"
-<<<<<<< HEAD
-=======
 	"io"
-	"io/ioutil"
->>>>>>> fda44c45
 	"os"
 	"os/exec"
 	"strconv"
@@ -201,10 +197,6 @@
 	var errBuff strings.Builder
 	cmd.Stderr = io.MultiWriter(os.Stderr, &errBuff)
 	cmd.Stdout = os.Stdout
-<<<<<<< HEAD
-	cmd.Stderr = os.Stderr
-=======
->>>>>>> fda44c45
 	cmd.Args = append(cmd.Args, trigger.Template.ArgoWorkflow.Args...)
 	if err := t.cmdRunner(cmd); err != nil {
 		return nil, errors.Wrapf(err, "failed to execute %s command for workflow %s", string(op), name)
