--- conflicted
+++ resolved
@@ -59,14 +59,10 @@
 	}
 	for _, na := range notAllowedInPath {
 		if strings.Contains(gitArtifact.FilePath, na) {
-<<<<<<< HEAD
-			return nil, fmt.Errorf("%q is not allowed in the filepath", na)
-=======
 			return nil, fmt.Errorf("%q is not allowed in the filePath", na)
 		}
 		if strings.Contains(gitArtifact.CloneDirectory, na) {
 			return nil, fmt.Errorf("%q is not allowed in the cloneDirectory", na)
->>>>>>> 57376875
 		}
 	}
 
