--- conflicted
+++ resolved
@@ -124,10 +124,7 @@
 			defer wg.Done()
 			depExpression, err := sensorCtx.getDependencyExpression(ctx, trigger)
 			if err != nil {
-<<<<<<< HEAD
 				triggerLogger.Errorw("failed to get dependency expression", zap.Error(err))
-=======
-				logger.Errorw("failed to get dependency expression", zap.Error(err))
 				sensorCtx.cfClient.ReportError(
 					errors.Wrap(err, "failed to get dependency expression"),
 					codefresh.ErrorContext{
@@ -135,17 +132,13 @@
 						TypeMeta:   sensor.TypeMeta,
 					},
 				)
->>>>>>> fda44c45
 				return
 			}
 			// Calculate dependencies of each of the triggers.
 			de := strings.ReplaceAll(depExpression, "-", "\\-")
 			expr, err := govaluate.NewEvaluableExpression(de)
 			if err != nil {
-<<<<<<< HEAD
 				triggerLogger.Errorw("failed to get new evaluable expression", zap.Error(err))
-=======
-				logger.Errorw("failed to get new evaluable expression", zap.Error(err))
 				sensorCtx.cfClient.ReportError(
 					errors.Wrap(err, "failed to get new evaluable expression"),
 					codefresh.ErrorContext{
@@ -153,7 +146,6 @@
 						TypeMeta:   sensor.TypeMeta,
 					},
 				)
->>>>>>> fda44c45
 				return
 			}
 			depNames := unique(expr.Vars())
@@ -161,10 +153,7 @@
 			for _, depName := range depNames {
 				dep, ok := depMapping[depName]
 				if !ok {
-<<<<<<< HEAD
 					triggerLogger.Errorf("Dependency expression and dependency list do not match, %s is not found", depName)
-=======
-					logger.Errorf("Dependency expression and dependency list do not match, %s is not found", depName)
 					sensorCtx.cfClient.ReportError(
 						errors.Wrapf(err, "Dependency expression and dependency list do not match, %s is not found", depName),
 						codefresh.ErrorContext{
@@ -172,7 +161,6 @@
 							TypeMeta:   sensor.TypeMeta,
 						},
 					)
->>>>>>> fda44c45
 					return
 				}
 				d := eventbuscommon.Dependency{
@@ -182,25 +170,8 @@
 				}
 				deps = append(deps, d)
 			}
-<<<<<<< HEAD
 
 			var conn eventbuscommon.TriggerConnection
-=======
-			group, clientID := sensorCtx.getGroupAndClientID(trigger.Template.Name, depExpression)
-			ebDriver, err := eventbus.GetDriver(logging.WithLogger(ctx, logger.With(logging.LabelTriggerName, trigger.Template.Name)), *sensorCtx.eventBusConfig, sensorCtx.eventBusSubject, clientID)
-			if err != nil {
-				logger.Errorw("failed to get eventbus driver", zap.Error(err))
-				sensorCtx.cfClient.ReportError(
-					errors.Wrap(err, "failed to get eventbus driver"),
-					codefresh.ErrorContext{
-						ObjectMeta: sensor.ObjectMeta,
-						TypeMeta:   sensor.TypeMeta,
-					},
-				)
-				return
-			}
-			var conn eventbusdriver.Connection
->>>>>>> fda44c45
 			err = common.Connect(&common.DefaultBackoff, func() error {
 				var err error
 				conn, err = ebDriver.Connect(trigger.Template.Name, depExpression, deps)
@@ -208,9 +179,6 @@
 				return err
 			})
 			if err != nil {
-<<<<<<< HEAD
-				triggerLogger.Fatalw("failed to connect to event bus", zap.Error(err))
-=======
 				// report before fatal exit
 				sensorCtx.cfClient.ReportError(
 					errors.Wrap(err, "failed to connect to event bus"),
@@ -219,8 +187,7 @@
 						TypeMeta:   sensor.TypeMeta,
 					},
 				)
-				logger.Fatalw("failed to connect to event bus", zap.Error(err))
->>>>>>> fda44c45
+				triggerLogger.Fatalw("failed to connect to event bus", zap.Error(err))
 				return
 			}
 			defer conn.Close()
@@ -255,12 +222,6 @@
 						triggerLogger.Warnf("Event [%s] passed but with filtering error: %s",
 							eventToString(argoEvent), err.Error())
 					}
-<<<<<<< HEAD
-				} else {
-					if !result {
-						triggerLogger.Warnf("Event [%s] discarded due to filtering", eventToString(argoEvent))
-					}
-=======
 					sensorCtx.cfClient.ReportError(
 						errors.Wrap(err, "failed to apply filters"),
 						codefresh.ErrorContext{
@@ -269,27 +230,13 @@
 						},
 					)
 				} else if !result {
-					logger.Warnf("Event [%s] discarded due to filtering", eventToString(argoEvent))
->>>>>>> fda44c45
+					triggerLogger.Warnf("Event [%s] discarded due to filtering", eventToString(argoEvent))
 				}
 				return result
 			}
 
 			actionFunc := func(events map[string]cloudevents.Event) {
-<<<<<<< HEAD
 				sensorCtx.triggerActions(ctx, sensor, events, trigger)
-=======
-				if err := sensorCtx.triggerActions(ctx, sensor, events, trigger); err != nil {
-					logger.Errorw("failed to trigger actions", zap.Error(err))
-					sensorCtx.cfClient.ReportError(
-						errors.Wrap(err, "failed to trigger actions"),
-						codefresh.ErrorContext{
-							ObjectMeta: sensor.ObjectMeta,
-							TypeMeta:   sensor.TypeMeta,
-						},
-					)
-				}
->>>>>>> fda44c45
 			}
 
 			var subLock uint32
@@ -357,18 +304,14 @@
 					subject := &sensorCtx.eventBusSubject
 					err = conn.Subscribe(ctx, closeSubCh, resetConditionsCh, lastResetTime, transformFunc, filterFunc, actionFunc, subject)
 					if err != nil {
-<<<<<<< HEAD
 						triggerLogger.Errorw("failed to subscribe to eventbus", zap.Any("connection", conn), zap.Error(err))
-=======
-						logger.Errorw("failed to subscribe to eventbus", zap.Any("clientID", clientID), zap.Error(err))
 						sensorCtx.cfClient.ReportError(
-							errors.Wrapf(err, "failed to subscribe to eventbus, clientID: %v", clientID),
+							errors.Wrapf(err, "failed to subscribe to eventbus, connection: %v", conn),
 							codefresh.ErrorContext{
 								ObjectMeta: sensor.ObjectMeta,
 								TypeMeta:   sensor.TypeMeta,
 							},
 						)
->>>>>>> fda44c45
 						return
 					}
 					triggerLogger.Debugf("exiting subscribe goroutine, conn=%+v", conn)
