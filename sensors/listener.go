--- conflicted
+++ resolved
@@ -233,12 +233,6 @@
 						triggerLogger.Warnf("Event [%s] passed but with filtering error: %s",
 							eventToString(argoEvent), err.Error())
 					}
-<<<<<<< HEAD
-				} else {
-					if !result {
-						triggerLogger.Debugf("Event [%s] discarded due to filtering", eventToString(argoEvent))
-					}
-=======
 					sensorCtx.cfClient.ReportError(
 						errors.Wrap(err, "failed to apply filters"),
 						codefresh.ErrorContext{
@@ -247,23 +241,13 @@
 						},
 					)
 				} else if !result {
-					triggerLogger.Warnf("Event [%s] discarded due to filtering", eventToString(argoEvent))
->>>>>>> 9f3cc0f8
+					triggerLogger.Debugf("Event [%s] discarded due to filtering", eventToString(argoEvent))
 				}
 				return result
 			}
 
 			actionFunc := func(events map[string]cloudevents.Event) {
-				retryStrategy := trigger.RetryStrategy
-				if retryStrategy == nil {
-					retryStrategy = &apicommon.Backoff{Steps: 1}
-				}
-				err := common.DoWithRetry(retryStrategy, func() error {
-					return sensorCtx.triggerActions(ctx, sensor, events, trigger)
-				})
-				if err != nil {
-					triggerLogger.Warnf("failed to trigger actions, %v", err)
-				}
+				sensorCtx.triggerActions(ctx, sensor, events, trigger)
 			}
 
 			var subLock uint32
@@ -429,20 +413,15 @@
 		log.Errorw("Failed to execute a trigger", zap.Error(err), zap.String(logging.LabelTriggerName, trigger.Template.Name),
 			zap.Any("triggeredBy", depNames), zap.Any("triggeredByEvents", eventIDs))
 		sensorCtx.metrics.ActionFailed(sensor.Name, trigger.Template.Name)
-<<<<<<< HEAD
-		return err
-=======
-		sensorCtx.cfClient.ReportError(
-			errors.Wrapf(err, "failed to execute a trigger { %s: %s, %s: %+q, %s: %+q }",
-				logging.LabelTriggerName, trigger.Template.Name, "triggeredBy", depNames, "triggeredByEvents", eventIDs),
-			codefresh.ErrorContext{
-				ObjectMeta: sensor.ObjectMeta,
-				TypeMeta:   sensor.TypeMeta,
-			},
-		)
-	} else {
-		sensorCtx.metrics.ActionTriggered(sensor.Name, trigger.Template.Name)
->>>>>>> 9f3cc0f8
+        sensorCtx.cfClient.ReportError(
+            errors.Wrapf(err, "failed to execute a trigger { %s: %s, %s: %+q, %s: %+q }",
+                logging.LabelTriggerName, trigger.Template.Name, "triggeredBy", depNames, "triggeredByEvents", eventIDs),
+            codefresh.ErrorContext{
+                ObjectMeta: sensor.ObjectMeta,
+                TypeMeta:   sensor.TypeMeta,
+            },
+        )
+		return err
 	}
 	sensorCtx.metrics.ActionTriggered(sensor.Name, trigger.Template.Name)
 	return nil
