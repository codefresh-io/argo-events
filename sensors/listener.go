--- conflicted
+++ resolved
@@ -233,12 +233,6 @@
 						triggerLogger.Warnf("Event [%s] passed but with filtering error: %s",
 							eventToString(argoEvent), err.Error())
 					}
-<<<<<<< HEAD
-				} else {
-					if !result {
-						triggerLogger.Debugf("Event [%s] discarded due to filtering", eventToString(argoEvent))
-					}
-=======
 					sensorCtx.cfClient.ReportError(
 						errors.Wrap(err, "failed to apply filters"),
 						codefresh.ErrorContext{
@@ -247,8 +241,7 @@
 						},
 					)
 				} else if !result {
-					triggerLogger.Warnf("Event [%s] discarded due to filtering", eventToString(argoEvent))
->>>>>>> 9f3cc0f8
+					triggerLogger.Debugf("Event [%s] discarded due to filtering", eventToString(argoEvent))
 				}
 				return result
 			}
@@ -429,20 +422,15 @@
 		log.Errorw("Failed to execute a trigger", zap.Error(err), zap.String(logging.LabelTriggerName, trigger.Template.Name),
 			zap.Any("triggeredBy", depNames), zap.Any("triggeredByEvents", eventIDs))
 		sensorCtx.metrics.ActionFailed(sensor.Name, trigger.Template.Name)
-<<<<<<< HEAD
-		return err
-=======
-		sensorCtx.cfClient.ReportError(
-			errors.Wrapf(err, "failed to execute a trigger { %s: %s, %s: %+q, %s: %+q }",
-				logging.LabelTriggerName, trigger.Template.Name, "triggeredBy", depNames, "triggeredByEvents", eventIDs),
-			codefresh.ErrorContext{
-				ObjectMeta: sensor.ObjectMeta,
-				TypeMeta:   sensor.TypeMeta,
-			},
-		)
-	} else {
-		sensorCtx.metrics.ActionTriggered(sensor.Name, trigger.Template.Name)
->>>>>>> 9f3cc0f8
+        sensorCtx.cfClient.ReportError(
+            errors.Wrapf(err, "failed to execute a trigger { %s: %s, %s: %+q, %s: %+q }",
+                logging.LabelTriggerName, trigger.Template.Name, "triggeredBy", depNames, "triggeredByEvents", eventIDs),
+            codefresh.ErrorContext{
+                ObjectMeta: sensor.ObjectMeta,
+                TypeMeta:   sensor.TypeMeta,
+            },
+        )
+		return err
 	}
 	sensorCtx.metrics.ActionTriggered(sensor.Name, trigger.Template.Name)
 	return nil
