package eventsource

import (
	"context"
	"encoding/base64"
	"encoding/json"
	"fmt"
	"os"

	"github.com/imdario/mergo"
	"go.uber.org/zap"
	appv1 "k8s.io/api/apps/v1"
	corev1 "k8s.io/api/core/v1"
	apierrors "k8s.io/apimachinery/pkg/api/errors"
	metav1 "k8s.io/apimachinery/pkg/apis/meta/v1"
	"k8s.io/apimachinery/pkg/labels"
	"k8s.io/apimachinery/pkg/runtime/schema"
	"k8s.io/apimachinery/pkg/types"
	"sigs.k8s.io/controller-runtime/pkg/client"

	"github.com/argoproj/argo-events/codefresh"
	"github.com/argoproj/argo-events/common"
	controllerscommon "github.com/argoproj/argo-events/controllers/common"
	eventbusv1alpha1 "github.com/argoproj/argo-events/pkg/apis/eventbus/v1alpha1"
	"github.com/argoproj/argo-events/pkg/apis/eventsource/v1alpha1"
)

// AdaptorArgs are the args needed to create a sensor deployment
type AdaptorArgs struct {
	Image       string
	EventSource *v1alpha1.EventSource
	Labels      map[string]string
}

// Reconcile does the real logic
func Reconcile(client client.Client, args *AdaptorArgs, logger *zap.SugaredLogger) error {
	ctx := context.Background()
	eventSource := args.EventSource
	eventBus := &eventbusv1alpha1.EventBus{}
	eventBusName := common.DefaultEventBusName
	if len(eventSource.Spec.EventBusName) > 0 {
		eventBusName = eventSource.Spec.EventBusName
	}
	err := client.Get(ctx, types.NamespacedName{Namespace: eventSource.Namespace, Name: eventBusName}, eventBus)
	if err != nil {
		if apierrors.IsNotFound(err) {
			eventSource.Status.MarkDeployFailed("EventBusNotFound", "EventBus not found.")
			logger.Errorw("EventBus not found", "eventBusName", eventBusName, "error", err)
			return fmt.Errorf("eventbus %s not found", eventBusName)
		}
		eventSource.Status.MarkDeployFailed("GetEventBusFailed", "Failed to get EventBus.")
		logger.Errorw("failed to get EventBus", "eventBusName", eventBusName, "error", err)
		return err
	}
	if !eventBus.Status.IsReady() {
		eventSource.Status.MarkDeployFailed("EventBusNotReady", "EventBus not ready.")
		logger.Errorw("event bus is not in ready status", "eventBusName", eventBusName, "error", err)
		return fmt.Errorf("eventbus not ready")
	}

	expectedDeploy, err := buildDeployment(args, eventBus)
	if err != nil {
		eventSource.Status.MarkDeployFailed("BuildDeploymentSpecFailed", "Failed to build Deployment spec.")
		logger.Errorw("failed to build deployment spec", "error", err)
		return err
	}

	deploy, err := getDeployment(ctx, client, args)
	if err != nil && !apierrors.IsNotFound(err) {
		eventSource.Status.MarkDeployFailed("GetDeploymentFailed", "Get existing deployment failed")
		logger.Errorw("error getting existing deployment", "error", err)
		return err
	}
	if deploy != nil {
		if deploy.Annotations != nil && deploy.Annotations[common.AnnotationResourceSpecHash] != expectedDeploy.Annotations[common.AnnotationResourceSpecHash] {
			deploy.Spec = expectedDeploy.Spec
			deploy.SetLabels(expectedDeploy.Labels)
			deploy.Annotations[common.AnnotationResourceSpecHash] = expectedDeploy.Annotations[common.AnnotationResourceSpecHash]
			err = client.Update(ctx, deploy)
			if err != nil {
				eventSource.Status.MarkDeployFailed("UpdateDeploymentFailed", "Failed to update existing deployment")
				logger.Errorw("error updating existing deployment", "error", err)
				return err
			}
			logger.Infow("deployment is updated", "deploymentName", deploy.Name)
		}
	} else {
		err = client.Create(ctx, expectedDeploy)
		if err != nil {
			eventSource.Status.MarkDeployFailed("CreateDeploymentFailed", "Failed to create a deployment")
			logger.Errorw("error creating a deployment", "error", err)
			return err
		}
		logger.Infow("deployment is created", "deploymentName", expectedDeploy.Name)
	}
	// Service if any
	existingSvc, err := getService(ctx, client, args)
	if err != nil && !apierrors.IsNotFound(err) {
		eventSource.Status.MarkDeployFailed("GetServiceFailed", "Failed to get existing service")
		logger.Errorw("error getting existing service", "error", err)
		return err
	}
	expectedSvc, err := buildService(args)
	if err != nil {
		eventSource.Status.MarkDeployFailed("BuildServiceFailed", "Failed to build service spec")
		logger.Errorw("error building service spec", "error", err)
		return err
	}
	if expectedSvc == nil {
		if existingSvc != nil {
			err = client.Delete(ctx, existingSvc)
			if err != nil {
				eventSource.Status.MarkDeployFailed("DeleteServiceFailed", "Failed to delete existing service")
				logger.Errorw("error deleting existing service", "error", err)
				return err
			}
			logger.Infow("deleted existing service", "serviceName", existingSvc.Name)
		}
	} else {
		if existingSvc == nil {
			err = client.Create(ctx, expectedSvc)
			if err != nil {
				eventSource.Status.MarkDeployFailed("CreateServiceFailed", "Failed to create a service")
				logger.Errorw("error creating a service", "error", err)
				return err
			}
			logger.Infow("service is created", "serviceName", expectedSvc.Name)
		} else if existingSvc.Annotations != nil && existingSvc.Annotations[common.AnnotationResourceSpecHash] != expectedSvc.Annotations[common.AnnotationResourceSpecHash] {
			// To avoid service updating issues such as port name change, re-create it.
			err = client.Delete(ctx, existingSvc)
			if err != nil {
				eventSource.Status.MarkDeployFailed("DeleteServiceFailed", "Failed to delete existing service")
				logger.Errorw("error deleting existing service", "error", err)
				return err
			}
			err = client.Create(ctx, expectedSvc)
			if err != nil {
				eventSource.Status.MarkDeployFailed("RecreateServiceFailed", "Failed to re-create existing service")
				logger.Errorw("error re-creating existing service", "error", err)
				return err
			}
			logger.Infow("service is re-created", "serviceName", existingSvc.Name)
		}
	}
	eventSource.Status.MarkDeployed()
	return nil
}

func getDeployment(ctx context.Context, cl client.Client, args *AdaptorArgs) (*appv1.Deployment, error) {
	dl := &appv1.DeploymentList{}
	err := cl.List(ctx, dl, &client.ListOptions{
		Namespace:     args.EventSource.Namespace,
		LabelSelector: labelSelector(args.Labels),
	})
	if err != nil {
		return nil, err
	}
	for _, deploy := range dl.Items {
		if metav1.IsControlledBy(&deploy, args.EventSource) {
			return &deploy, nil
		}
	}
	return nil, apierrors.NewNotFound(schema.GroupResource{}, "")
}

func buildDeployment(args *AdaptorArgs, eventBus *eventbusv1alpha1.EventBus) (*appv1.Deployment, error) {
	deploymentSpec, err := buildDeploymentSpec(args)
	if err != nil {
		return nil, err
	}
	eventSourceCopy := &v1alpha1.EventSource{
		TypeMeta: metav1.TypeMeta{
			Kind:       args.EventSource.Kind,
			APIVersion: args.EventSource.APIVersion,
		},
		ObjectMeta: metav1.ObjectMeta{
			Namespace: args.EventSource.Namespace,
			Name:      args.EventSource.Name,
			Labels:    common.CopyStringMap(args.EventSource.Labels),
		},
		Spec: args.EventSource.Spec,
	}
	eventSourceBytes, err := json.Marshal(eventSourceCopy)
	if err != nil {
		return nil, fmt.Errorf("failed marshal eventsource spec")
	}
	busConfigBytes, err := json.Marshal(eventBus.Status.Config)
	if err != nil {
		return nil, fmt.Errorf("failed marshal event bus config: %v", err)
	}

	env := []corev1.EnvVar{
		{
			Name:  common.EnvVarEventSourceObject,
			Value: base64.StdEncoding.EncodeToString(eventSourceBytes),
		},
		{
			Name:  codefresh.EnvVarShouldReportToCF,
			Value: os.Getenv(codefresh.EnvVarShouldReportToCF),
		},
		{
			Name:  common.EnvVarEventBusSubject,
			Value: fmt.Sprintf("eventbus-%s", args.EventSource.Namespace),
		},
		{
			Name:      common.EnvVarPodName,
			ValueFrom: &corev1.EnvVarSource{FieldRef: &corev1.ObjectFieldSelector{FieldPath: "metadata.name"}},
		},
		{
			Name:  common.EnvVarLeaderElection,
			Value: args.EventSource.Annotations[common.AnnotationLeaderElection],
		},
		{
			Name:  common.EnvVarEventBusConfig,
			Value: base64.StdEncoding.EncodeToString(busConfigBytes),
		},
	}

<<<<<<< HEAD
	busConfigBytes, err := json.Marshal(eventBus.Status.Config)
	if err != nil {
		return nil, fmt.Errorf("failed marshal event bus config: %v", err)
=======
	volumes := []corev1.Volume{
		{
			Name:         "tmp",
			VolumeSource: corev1.VolumeSource{EmptyDir: &corev1.EmptyDirVolumeSource{}},
		},
>>>>>>> 57376875
	}

	volumeMounts := []corev1.VolumeMount{
		{
			Name:      "tmp",
			MountPath: "/tmp",
		},
	}

	var secretObjs []interface{}
	var accessSecret *corev1.SecretKeySelector
	switch {
	case eventBus.Status.Config.NATS != nil:
		accessSecret = eventBus.Status.Config.NATS.AccessSecret
		secretObjs = []interface{}{eventSourceCopy}
	case eventBus.Status.Config.JetStream != nil:
		accessSecret = eventBus.Status.Config.JetStream.AccessSecret
		secretObjs = []interface{}{eventSourceCopy}
	case eventBus.Status.Config.Kafka != nil:
		accessSecret = nil
		secretObjs = []interface{}{eventSourceCopy, eventBus} // kafka requires secrets for sasl and tls
	default:
		return nil, fmt.Errorf("unsupported event bus")
	}

	if accessSecret != nil {
		// Mount the secret as volume instead of using envFrom to gain the ability
		// for the sensor deployment to auto reload when the secret changes
		volumes = append(volumes, corev1.Volume{
			Name: "auth-volume",
			VolumeSource: corev1.VolumeSource{
				Secret: &corev1.SecretVolumeSource{
					SecretName: accessSecret.Name,
					Items: []corev1.KeyToPath{
						{
							Key:  accessSecret.Key,
							Path: "auth.yaml",
						},
					},
				},
			},
		})
		volumeMounts = append(volumeMounts, corev1.VolumeMount{
			Name:      "auth-volume",
			MountPath: common.EventBusAuthFileMountPath,
		})
	}

	// secrets
	volSecrets, volSecretMounts := common.VolumesFromSecretsOrConfigMaps(common.SecretKeySelectorType, secretObjs...)
	volumes = append(volumes, volSecrets...)
	volumeMounts = append(volumeMounts, volSecretMounts...)

	// config maps
	volConfigMaps, volCofigMapMounts := common.VolumesFromSecretsOrConfigMaps(common.ConfigMapKeySelectorType, eventSourceCopy)
	volumeMounts = append(volumeMounts, volCofigMapMounts...)
	volumes = append(volumes, volConfigMaps...)

	deploymentSpec.Template.Spec.Containers[0].Env = append(deploymentSpec.Template.Spec.Containers[0].Env, env...)
	deploymentSpec.Template.Spec.Containers[0].VolumeMounts = append(deploymentSpec.Template.Spec.Containers[0].VolumeMounts, volumeMounts...)
	deploymentSpec.Template.Spec.Volumes = append(deploymentSpec.Template.Spec.Volumes, volumes...)

	deployment := &appv1.Deployment{
		ObjectMeta: metav1.ObjectMeta{
			Namespace:    args.EventSource.Namespace,
			GenerateName: fmt.Sprintf("%s-eventsource-", args.EventSource.Name),
			Labels:       mergeLabels(args.EventSource.Labels, args.Labels),
		},
		Spec: *deploymentSpec,
	}
	if err := controllerscommon.SetObjectMeta(args.EventSource, deployment, v1alpha1.SchemaGroupVersionKind); err != nil {
		return nil, err
	}

	return deployment, nil
}

func buildDeploymentSpec(args *AdaptorArgs) (*appv1.DeploymentSpec, error) {
	eventSourceContainer := corev1.Container{
		Image:           args.Image,
		ImagePullPolicy: common.GetImagePullPolicy(),
		Args:            []string{"eventsource-service"},
		Ports: []corev1.ContainerPort{
			{Name: "metrics", ContainerPort: common.EventSourceMetricsPort},
		},
	}
	if args.EventSource.Spec.Template != nil && args.EventSource.Spec.Template.Container != nil {
		if err := mergo.Merge(&eventSourceContainer, args.EventSource.Spec.Template.Container, mergo.WithOverride); err != nil {
			return nil, err
		}
	}
	eventSourceContainer.Name = "main"
	podTemplateLabels := make(map[string]string)
	if args.EventSource.Spec.Template != nil && args.EventSource.Spec.Template.Metadata != nil &&
		len(args.EventSource.Spec.Template.Metadata.Labels) > 0 {
		for k, v := range args.EventSource.Spec.Template.Metadata.Labels {
			podTemplateLabels[k] = v
		}
	}
	for k, v := range args.Labels {
		podTemplateLabels[k] = v
	}

	replicas := args.EventSource.Spec.GetReplicas()
	spec := &appv1.DeploymentSpec{
		Selector: &metav1.LabelSelector{
			MatchLabels: args.Labels,
		},
		Replicas: &replicas,
		Template: corev1.PodTemplateSpec{
			ObjectMeta: metav1.ObjectMeta{
				Labels: podTemplateLabels,
			},
			Spec: corev1.PodSpec{
				Containers: []corev1.Container{
					eventSourceContainer,
				},
			},
		},
	}
	if args.EventSource.Spec.Template != nil {
		if args.EventSource.Spec.Template.Metadata != nil {
			spec.Template.SetAnnotations(args.EventSource.Spec.Template.Metadata.Annotations)
		}
		spec.Template.Spec.ServiceAccountName = args.EventSource.Spec.Template.ServiceAccountName
		spec.Template.Spec.Volumes = args.EventSource.Spec.Template.Volumes
		spec.Template.Spec.SecurityContext = args.EventSource.Spec.Template.SecurityContext
		spec.Template.Spec.NodeSelector = args.EventSource.Spec.Template.NodeSelector
		spec.Template.Spec.Tolerations = args.EventSource.Spec.Template.Tolerations
		spec.Template.Spec.Affinity = args.EventSource.Spec.Template.Affinity
		spec.Template.Spec.ImagePullSecrets = args.EventSource.Spec.Template.ImagePullSecrets
		spec.Template.Spec.PriorityClassName = args.EventSource.Spec.Template.PriorityClassName
		spec.Template.Spec.Priority = args.EventSource.Spec.Template.Priority
	}
	return spec, nil
}

func getService(ctx context.Context, cl client.Client, args *AdaptorArgs) (*corev1.Service, error) {
	sl := &corev1.ServiceList{}
	err := cl.List(ctx, sl, &client.ListOptions{
		Namespace:     args.EventSource.Namespace,
		LabelSelector: labelSelector(args.Labels),
	})
	if err != nil {
		return nil, err
	}
	for _, svc := range sl.Items {
		if metav1.IsControlledBy(&svc, args.EventSource) {
			return &svc, nil
		}
	}
	return nil, apierrors.NewNotFound(schema.GroupResource{}, "")
}

func buildService(args *AdaptorArgs) (*corev1.Service, error) {
	eventSource := args.EventSource
	if eventSource.Spec.Service == nil {
		return nil, nil
	}
	if len(eventSource.Spec.Service.Ports) == 0 {
		return nil, nil
	}
	// Use a ports copy otherwise it will update the oririnal Ports spec in EventSource
	ports := []corev1.ServicePort{}
	ports = append(ports, eventSource.Spec.Service.Ports...)
	svc := &corev1.Service{
		ObjectMeta: metav1.ObjectMeta{
			Name:      fmt.Sprintf("%s-eventsource-svc", eventSource.Name),
			Namespace: eventSource.Namespace,
			Labels:    mergeLabels(args.EventSource.Labels, args.Labels),
		},
		Spec: corev1.ServiceSpec{
			Ports:     ports,
			Type:      corev1.ServiceTypeClusterIP,
			ClusterIP: eventSource.Spec.Service.ClusterIP,
			Selector:  args.Labels,
		},
	}
	if err := controllerscommon.SetObjectMeta(eventSource, svc, v1alpha1.SchemaGroupVersionKind); err != nil {
		return nil, err
	}
	return svc, nil
}

func mergeLabels(eventBusLabels, given map[string]string) map[string]string {
	result := map[string]string{}
	for k, v := range eventBusLabels {
		result[k] = v
	}
	for k, v := range given {
		result[k] = v
	}
	return result
}

func labelSelector(labelMap map[string]string) labels.Selector {
	return labels.SelectorFromSet(labelMap)
}<|MERGE_RESOLUTION|>--- conflicted
+++ resolved
@@ -216,17 +216,11 @@
 		},
 	}
 
-<<<<<<< HEAD
-	busConfigBytes, err := json.Marshal(eventBus.Status.Config)
-	if err != nil {
-		return nil, fmt.Errorf("failed marshal event bus config: %v", err)
-=======
 	volumes := []corev1.Volume{
 		{
 			Name:         "tmp",
 			VolumeSource: corev1.VolumeSource{EmptyDir: &corev1.EmptyDirVolumeSource{}},
 		},
->>>>>>> 57376875
 	}
 
 	volumeMounts := []corev1.VolumeMount{
