package eventsource

import (
	"context"
	"encoding/base64"
	"encoding/json"
	"fmt"
<<<<<<< HEAD
	"sort"
=======
	"os"
>>>>>>> 9f3cc0f8

	"github.com/imdario/mergo"
	"go.uber.org/zap"
	appv1 "k8s.io/api/apps/v1"
	corev1 "k8s.io/api/core/v1"
	apierrors "k8s.io/apimachinery/pkg/api/errors"
	metav1 "k8s.io/apimachinery/pkg/apis/meta/v1"
	"k8s.io/apimachinery/pkg/labels"
	"k8s.io/apimachinery/pkg/runtime/schema"
	"k8s.io/apimachinery/pkg/types"
	"sigs.k8s.io/controller-runtime/pkg/client"

	"github.com/argoproj/argo-events/codefresh"
	"github.com/argoproj/argo-events/common"
	controllerscommon "github.com/argoproj/argo-events/controllers/common"
	eventbusv1alpha1 "github.com/argoproj/argo-events/pkg/apis/eventbus/v1alpha1"
	"github.com/argoproj/argo-events/pkg/apis/eventsource/v1alpha1"
)

// AdaptorArgs are the args needed to create a sensor deployment
type AdaptorArgs struct {
	Image       string
	EventSource *v1alpha1.EventSource
	Labels      map[string]string
}

// Reconcile does the real logic
func Reconcile(client client.Client, args *AdaptorArgs, logger *zap.SugaredLogger) error {
	ctx := context.Background()
	eventSource := args.EventSource
	eventBus := &eventbusv1alpha1.EventBus{}
	eventBusName := common.DefaultEventBusName
	if len(eventSource.Spec.EventBusName) > 0 {
		eventBusName = eventSource.Spec.EventBusName
	}
	err := client.Get(ctx, types.NamespacedName{Namespace: eventSource.Namespace, Name: eventBusName}, eventBus)
	if err != nil {
		if apierrors.IsNotFound(err) {
			eventSource.Status.MarkDeployFailed("EventBusNotFound", "EventBus not found.")
			logger.Errorw("EventBus not found", "eventBusName", eventBusName, "error", err)
			return fmt.Errorf("eventbus %s not found", eventBusName)
		}
		eventSource.Status.MarkDeployFailed("GetEventBusFailed", "Failed to get EventBus.")
		logger.Errorw("failed to get EventBus", "eventBusName", eventBusName, "error", err)
		return err
	}
	if !eventBus.Status.IsReady() {
		eventSource.Status.MarkDeployFailed("EventBusNotReady", "EventBus not ready.")
		logger.Errorw("event bus is not in ready status", "eventBusName", eventBusName, "error", err)
		return fmt.Errorf("eventbus not ready")
	}

	expectedDeploy, err := buildDeployment(args, eventBus)
	if err != nil {
		eventSource.Status.MarkDeployFailed("BuildDeploymentSpecFailed", "Failed to build Deployment spec.")
		logger.Errorw("failed to build deployment spec", "error", err)
		return err
	}

	deploy, err := getDeployment(ctx, client, args)
	if err != nil && !apierrors.IsNotFound(err) {
		eventSource.Status.MarkDeployFailed("GetDeploymentFailed", "Get existing deployment failed")
		logger.Errorw("error getting existing deployment", "error", err)
		return err
	}
	if deploy != nil {
		if deploy.Annotations != nil && deploy.Annotations[common.AnnotationResourceSpecHash] != expectedDeploy.Annotations[common.AnnotationResourceSpecHash] {
			deploy.Spec = expectedDeploy.Spec
			deploy.SetLabels(expectedDeploy.Labels)
			deploy.Annotations[common.AnnotationResourceSpecHash] = expectedDeploy.Annotations[common.AnnotationResourceSpecHash]
			err = client.Update(ctx, deploy)
			if err != nil {
				eventSource.Status.MarkDeployFailed("UpdateDeploymentFailed", "Failed to update existing deployment")
				logger.Errorw("error updating existing deployment", "error", err)
				return err
			}
			logger.Infow("deployment is updated", "deploymentName", deploy.Name)
		}
	} else {
		err = client.Create(ctx, expectedDeploy)
		if err != nil {
			eventSource.Status.MarkDeployFailed("CreateDeploymentFailed", "Failed to create a deployment")
			logger.Errorw("error creating a deployment", "error", err)
			return err
		}
		logger.Infow("deployment is created", "deploymentName", expectedDeploy.Name)
	}
	// Service if any
	existingSvc, err := getService(ctx, client, args)
	if err != nil && !apierrors.IsNotFound(err) {
		eventSource.Status.MarkDeployFailed("GetServiceFailed", "Failed to get existing service")
		logger.Errorw("error getting existing service", "error", err)
		return err
	}
	expectedSvc, err := buildService(args)
	if err != nil {
		eventSource.Status.MarkDeployFailed("BuildServiceFailed", "Failed to build service spec")
		logger.Errorw("error building service spec", "error", err)
		return err
	}
	if expectedSvc == nil {
		if existingSvc != nil {
			err = client.Delete(ctx, existingSvc)
			if err != nil {
				eventSource.Status.MarkDeployFailed("DeleteServiceFailed", "Failed to delete existing service")
				logger.Errorw("error deleting existing service", "error", err)
				return err
			}
			logger.Infow("deleted existing service", "serviceName", existingSvc.Name)
		}
	} else {
		if existingSvc == nil {
			err = client.Create(ctx, expectedSvc)
			if err != nil {
				eventSource.Status.MarkDeployFailed("CreateServiceFailed", "Failed to create a service")
				logger.Errorw("error creating a service", "error", err)
				return err
			}
			logger.Infow("service is created", "serviceName", expectedSvc.Name)
		} else if existingSvc.Annotations != nil && existingSvc.Annotations[common.AnnotationResourceSpecHash] != expectedSvc.Annotations[common.AnnotationResourceSpecHash] {
			// To avoid service updating issues such as port name change, re-create it.
			err = client.Delete(ctx, existingSvc)
			if err != nil {
				eventSource.Status.MarkDeployFailed("DeleteServiceFailed", "Failed to delete existing service")
				logger.Errorw("error deleting existing service", "error", err)
				return err
			}
			err = client.Create(ctx, expectedSvc)
			if err != nil {
				eventSource.Status.MarkDeployFailed("RecreateServiceFailed", "Failed to re-create existing service")
				logger.Errorw("error re-creating existing service", "error", err)
				return err
			}
			logger.Infow("service is re-created", "serviceName", existingSvc.Name)
		}
	}
	eventSource.Status.MarkDeployed()
	return nil
}

func getDeployment(ctx context.Context, cl client.Client, args *AdaptorArgs) (*appv1.Deployment, error) {
	dl := &appv1.DeploymentList{}
	err := cl.List(ctx, dl, &client.ListOptions{
		Namespace:     args.EventSource.Namespace,
		LabelSelector: labelSelector(args.Labels),
	})
	if err != nil {
		return nil, err
	}
	for _, deploy := range dl.Items {
		if metav1.IsControlledBy(&deploy, args.EventSource) {
			return &deploy, nil
		}
	}
	return nil, apierrors.NewNotFound(schema.GroupResource{}, "")
}

func buildDeployment(args *AdaptorArgs, eventBus *eventbusv1alpha1.EventBus) (*appv1.Deployment, error) {
	deploymentSpec, err := buildDeploymentSpec(args)
	if err != nil {
		return nil, err
	}
	eventSourceCopy := &v1alpha1.EventSource{
		TypeMeta: metav1.TypeMeta{
			Kind:       args.EventSource.Kind,
			APIVersion: args.EventSource.APIVersion,
		},
		ObjectMeta: metav1.ObjectMeta{
			Namespace: args.EventSource.Namespace,
			Name:      args.EventSource.Name,
			Labels:    common.CopyStringMap(args.EventSource.Labels),
		},
		Spec: args.EventSource.Spec,
	}
	eventSourceBytes, err := json.Marshal(eventSourceCopy)
	if err != nil {
		return nil, fmt.Errorf("failed marshal eventsource spec")
	}
	busConfigBytes, err := json.Marshal(eventBus.Status.Config)
	if err != nil {
		return nil, fmt.Errorf("failed marshal event bus config: %v", err)
	}

	env := []corev1.EnvVar{
		{
			Name:  common.EnvVarEventSourceObject,
			Value: base64.StdEncoding.EncodeToString(eventSourceBytes),
		},
		{
			Name:  codefresh.EnvVarShouldReportToCF,
			Value: os.Getenv(codefresh.EnvVarShouldReportToCF),
		},
		{
			Name:  common.EnvVarEventBusSubject,
			Value: fmt.Sprintf("eventbus-%s", args.EventSource.Namespace),
		},
		{
			Name:      common.EnvVarPodName,
			ValueFrom: &corev1.EnvVarSource{FieldRef: &corev1.ObjectFieldSelector{FieldPath: "metadata.name"}},
		},
		{
			Name:  common.EnvVarLeaderElection,
			Value: args.EventSource.Annotations[common.AnnotationLeaderElection],
		},
		{
			Name:  common.EnvVarEventBusConfig,
			Value: base64.StdEncoding.EncodeToString(busConfigBytes),
		},
	}

	volumes := []corev1.Volume{
		{
			Name:         "tmp",
			VolumeSource: corev1.VolumeSource{EmptyDir: &corev1.EmptyDirVolumeSource{}},
		},
	}

	volumeMounts := []corev1.VolumeMount{
		{
			Name:      "tmp",
			MountPath: "/tmp",
		},
	}

	var secretObjs []interface{}
	var accessSecret *corev1.SecretKeySelector
	switch {
	case eventBus.Status.Config.NATS != nil:
		accessSecret = eventBus.Status.Config.NATS.AccessSecret
		secretObjs = []interface{}{eventSourceCopy}
	case eventBus.Status.Config.JetStream != nil:
		accessSecret = eventBus.Status.Config.JetStream.AccessSecret
		secretObjs = []interface{}{eventSourceCopy}
	case eventBus.Status.Config.Kafka != nil:
		accessSecret = nil
		secretObjs = []interface{}{eventSourceCopy, eventBus} // kafka requires secrets for sasl and tls
	default:
		return nil, fmt.Errorf("unsupported event bus")
	}

	if accessSecret != nil {
		// Mount the secret as volume instead of using envFrom to gain the ability
		// for the sensor deployment to auto reload when the secret changes
		volumes = append(volumes, corev1.Volume{
			Name: "auth-volume",
			VolumeSource: corev1.VolumeSource{
				Secret: &corev1.SecretVolumeSource{
					SecretName: accessSecret.Name,
					Items: []corev1.KeyToPath{
						{
							Key:  accessSecret.Key,
							Path: "auth.yaml",
						},
					},
				},
			},
		})
		volumeMounts = append(volumeMounts, corev1.VolumeMount{
			Name:      "auth-volume",
			MountPath: common.EventBusAuthFileMountPath,
		})
	}

	// secrets
	volSecrets, volSecretMounts := common.VolumesFromSecretsOrConfigMaps(common.SecretKeySelectorType, secretObjs...)
	volumes = append(volumes, volSecrets...)
	volumeMounts = append(volumeMounts, volSecretMounts...)

	// config maps
	volConfigMaps, volCofigMapMounts := common.VolumesFromSecretsOrConfigMaps(common.ConfigMapKeySelectorType, eventSourceCopy)
	volumeMounts = append(volumeMounts, volCofigMapMounts...)
	volumes = append(volumes, volConfigMaps...)

	// Order volumes and volumemounts based on name to make the order deterministic
	sort.Slice(volumes, func(i, j int) bool {
		return volumes[i].Name < volumes[j].Name
	})
	sort.Slice(volumeMounts, func(i, j int) bool {
		return volumeMounts[i].Name < volumeMounts[j].Name
	})

	deploymentSpec.Template.Spec.Containers[0].Env = append(deploymentSpec.Template.Spec.Containers[0].Env, env...)
	deploymentSpec.Template.Spec.Containers[0].VolumeMounts = append(deploymentSpec.Template.Spec.Containers[0].VolumeMounts, volumeMounts...)
	deploymentSpec.Template.Spec.Volumes = append(deploymentSpec.Template.Spec.Volumes, volumes...)

	deployment := &appv1.Deployment{
		ObjectMeta: metav1.ObjectMeta{
			Namespace:    args.EventSource.Namespace,
			GenerateName: fmt.Sprintf("%s-eventsource-", args.EventSource.Name),
			Labels:       mergeLabels(args.EventSource.Labels, args.Labels),
		},
		Spec: *deploymentSpec,
	}
	if err := controllerscommon.SetObjectMeta(args.EventSource, deployment, v1alpha1.SchemaGroupVersionKind); err != nil {
		return nil, err
	}

	return deployment, nil
}

func buildDeploymentSpec(args *AdaptorArgs) (*appv1.DeploymentSpec, error) {
	eventSourceContainer := corev1.Container{
		Image:           args.Image,
		ImagePullPolicy: common.GetImagePullPolicy(),
		Args:            []string{"eventsource-service"},
		Ports: []corev1.ContainerPort{
			{Name: "metrics", ContainerPort: common.EventSourceMetricsPort},
		},
	}
	if args.EventSource.Spec.Template != nil && args.EventSource.Spec.Template.Container != nil {
		if err := mergo.Merge(&eventSourceContainer, args.EventSource.Spec.Template.Container, mergo.WithOverride); err != nil {
			return nil, err
		}
	}
	eventSourceContainer.Name = "main"
	podTemplateLabels := make(map[string]string)
	if args.EventSource.Spec.Template != nil && args.EventSource.Spec.Template.Metadata != nil &&
		len(args.EventSource.Spec.Template.Metadata.Labels) > 0 {
		for k, v := range args.EventSource.Spec.Template.Metadata.Labels {
			podTemplateLabels[k] = v
		}
	}
	for k, v := range args.Labels {
		podTemplateLabels[k] = v
	}

	replicas := args.EventSource.Spec.GetReplicas()
	spec := &appv1.DeploymentSpec{
		Selector: &metav1.LabelSelector{
			MatchLabels: args.Labels,
		},
		Replicas: &replicas,
		Template: corev1.PodTemplateSpec{
			ObjectMeta: metav1.ObjectMeta{
				Labels: podTemplateLabels,
			},
			Spec: corev1.PodSpec{
				Containers: []corev1.Container{
					eventSourceContainer,
				},
			},
		},
	}
	if args.EventSource.Spec.Template != nil {
		if args.EventSource.Spec.Template.Metadata != nil {
			spec.Template.SetAnnotations(args.EventSource.Spec.Template.Metadata.Annotations)
		}
		spec.Template.Spec.ServiceAccountName = args.EventSource.Spec.Template.ServiceAccountName
		spec.Template.Spec.Volumes = args.EventSource.Spec.Template.Volumes
		spec.Template.Spec.SecurityContext = args.EventSource.Spec.Template.SecurityContext
		spec.Template.Spec.NodeSelector = args.EventSource.Spec.Template.NodeSelector
		spec.Template.Spec.Tolerations = args.EventSource.Spec.Template.Tolerations
		spec.Template.Spec.Affinity = args.EventSource.Spec.Template.Affinity
		spec.Template.Spec.ImagePullSecrets = args.EventSource.Spec.Template.ImagePullSecrets
		spec.Template.Spec.PriorityClassName = args.EventSource.Spec.Template.PriorityClassName
		spec.Template.Spec.Priority = args.EventSource.Spec.Template.Priority
	}
	return spec, nil
}

func getService(ctx context.Context, cl client.Client, args *AdaptorArgs) (*corev1.Service, error) {
	sl := &corev1.ServiceList{}
	err := cl.List(ctx, sl, &client.ListOptions{
		Namespace:     args.EventSource.Namespace,
		LabelSelector: labelSelector(args.Labels),
	})
	if err != nil {
		return nil, err
	}
	for _, svc := range sl.Items {
		if metav1.IsControlledBy(&svc, args.EventSource) {
			return &svc, nil
		}
	}
	return nil, apierrors.NewNotFound(schema.GroupResource{}, "")
}

func buildService(args *AdaptorArgs) (*corev1.Service, error) {
	eventSource := args.EventSource
	if eventSource.Spec.Service == nil {
		return nil, nil
	}
	if len(eventSource.Spec.Service.Ports) == 0 {
		return nil, nil
	}
	// Use a ports copy otherwise it will update the oririnal Ports spec in EventSource
	ports := []corev1.ServicePort{}
	ports = append(ports, eventSource.Spec.Service.Ports...)
	svc := &corev1.Service{
		ObjectMeta: metav1.ObjectMeta{
			Name:      fmt.Sprintf("%s-eventsource-svc", eventSource.Name),
			Namespace: eventSource.Namespace,
			Labels:    mergeLabels(args.EventSource.Labels, args.Labels),
		},
		Spec: corev1.ServiceSpec{
			Ports:     ports,
			Type:      corev1.ServiceTypeClusterIP,
			ClusterIP: eventSource.Spec.Service.ClusterIP,
			Selector:  args.Labels,
		},
	}
	if err := controllerscommon.SetObjectMeta(eventSource, svc, v1alpha1.SchemaGroupVersionKind); err != nil {
		return nil, err
	}
	return svc, nil
}

func mergeLabels(eventBusLabels, given map[string]string) map[string]string {
	result := map[string]string{}
	for k, v := range eventBusLabels {
		result[k] = v
	}
	for k, v := range given {
		result[k] = v
	}
	return result
}

func labelSelector(labelMap map[string]string) labels.Selector {
	return labels.SelectorFromSet(labelMap)
}<|MERGE_RESOLUTION|>--- conflicted
+++ resolved
@@ -5,11 +5,8 @@
 	"encoding/base64"
 	"encoding/json"
 	"fmt"
-<<<<<<< HEAD
+	"os"
 	"sort"
-=======
-	"os"
->>>>>>> 9f3cc0f8
 
 	"github.com/imdario/mergo"
 	"go.uber.org/zap"
